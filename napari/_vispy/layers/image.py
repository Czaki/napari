from __future__ import annotations

import warnings
from typing import Dict, Optional

import numpy as np
from vispy.color import Colormap as VispyColormap
from vispy.scene.node import Node

from napari._vispy.layers.base import VispyBaseLayer
from napari._vispy.utils.gl import fix_data_dtype, get_gl_extensions
from napari._vispy.visuals.image import Image as ImageNode
from napari._vispy.visuals.volume import Volume as VolumeNode
from napari.layers.base._base_constants import Blending
from napari.layers.image.image import _ImageBase
from napari.utils.translations import trans


class ImageLayerNode:
    def __init__(
        self, custom_node: Node = None, texture_format: Optional[str] = None
    ) -> None:
        if (
            texture_format == 'auto'
            and 'texture_float' not in get_gl_extensions()
        ):
            # if the GPU doesn't support float textures, texture_format auto
            # WILL fail on float dtypes
            # https://github.com/napari/napari/issues/3988
            texture_format = None

        self._custom_node = custom_node
        self._image_node = ImageNode(
            None
            if (texture_format is None or texture_format == 'auto')
            else np.array([[0.0]], dtype=np.float32),
            method='auto',
            texture_format=texture_format,
        )
        self._volume_node = VolumeNode(
            np.zeros((1, 1, 1), dtype=np.float32),
            clim=[0, 1],
            texture_format=texture_format,
        )

    def get_node(
        self, ndisplay: int, dtype: Optional[np.dtype] = None
    ) -> Node:
        # Return custom node if we have one.
        if self._custom_node is not None:
            return self._custom_node

        # Return Image or Volume node based on 2D or 3D.
        res = self._image_node if ndisplay == 2 else self._volume_node
        if (
            res.texture_format != "auto"
            and dtype is not None
            and _VISPY_FORMAT_TO_DTYPE[res.texture_format] != dtype
        ):
            # it is a bug to hit this error — it is here to catch bugs
            # early when we are creating the wrong nodes or
            # textures for our data
            raise ValueError("dtype does not match texture_format")
        return res


class VispyImageLayer(VispyBaseLayer[_ImageBase]):
    def __init__(
        self,
        layer: _ImageBase,
        node=None,
        texture_format='auto',
        layer_node_class=ImageLayerNode,
    ) -> None:
        # Use custom node from caller, or our standard image/volume nodes.
        self._layer_node = layer_node_class(
            node, texture_format=texture_format
        )

        # Default to 2D (image) node.
        super().__init__(layer, self._layer_node.get_node(2))

        self._array_like = True

        self.layer.events.rendering.connect(self._on_rendering_change)
        self.layer.events.depiction.connect(self._on_depiction_change)
        self.layer.events.interpolation2d.connect(
            self._on_interpolation_change
        )
        self.layer.events.interpolation3d.connect(
            self._on_interpolation_change
        )
        self.layer.events.colormap.connect(self._on_colormap_change)
        self.layer.events.contrast_limits.connect(
            self._on_contrast_limits_change
        )
        self.layer.events.gamma.connect(self._on_gamma_change)
        self.layer.events.iso_threshold.connect(self._on_iso_threshold_change)
        self.layer.events.attenuation.connect(self._on_attenuation_change)
        self.layer.plane.events.position.connect(
            self._on_plane_position_change
        )
        self.layer.plane.events.thickness.connect(
            self._on_plane_thickness_change
        )
        self.layer.plane.events.normal.connect(self._on_plane_normal_change)
        self.layer.events.custom_interpolation_kernel_2d.connect(
            self._on_custom_interpolation_kernel_2d_change
        )

        # display_change is special (like data_change) because it requires a self.reset()
        # this means that we have to call it manually. Also, it must be called before reset
        # in order to set the appropriate node first
        self._on_display_change()
        self.reset()
        self._on_data_change()

    def _on_display_change(self, data=None) -> None:
        parent = self.node.parent
        self.node.parent = None
        ndisplay = self.layer._slice_input.ndisplay
        self.node = self._layer_node.get_node(
            ndisplay, getattr(data, "dtype", None)
        )

        if data is None:
            texture_format = self.node.texture_format
            data = np.zeros(
                (1,) * ndisplay,
                dtype=get_dtype_from_vispy_texture_format(texture_format),
            )

        self.node.visible = not self.layer._slice.empty and self.layer.visible

        self.node.set_data(data)

        self.node.parent = parent
        self.node.order = self.order
        for overlay_visual in self.overlays.values():
            overlay_visual.node.parent = self.node
        self.reset()

    def _on_data_change(self) -> None:
        data = fix_data_dtype(self.layer._data_view)
        ndisplay = self.layer._slice_input.ndisplay

        node = self._layer_node.get_node(
            ndisplay, getattr(data, "dtype", None)
        )

        if ndisplay == 3 and self.layer.ndim == 2:
            data = np.expand_dims(data, axis=0)

        # Check if data exceeds MAX_TEXTURE_SIZE and downsample
        if self.MAX_TEXTURE_SIZE_2D is not None and ndisplay == 2:
            data = self.downsample_texture(data, self.MAX_TEXTURE_SIZE_2D)
        elif self.MAX_TEXTURE_SIZE_3D is not None and ndisplay == 3:
            data = self.downsample_texture(data, self.MAX_TEXTURE_SIZE_3D)

        # Check if ndisplay has changed current node type needs updating
        if (ndisplay == 3 and not isinstance(node, VolumeNode)) or (
            ndisplay == 2
            and not isinstance(node, ImageNode)
            or node != self.node
        ):
            self._on_display_change(data)
        else:
            node.set_data(data)
            node.visible = not self.layer._slice.empty and self.layer.visible

        # Call to update order of translation values with new dims:
        self._on_matrix_change()
        node.update()

    def _on_interpolation_change(self) -> None:
        self.node.interpolation = (
            self.layer.interpolation2d
            if self.layer._slice_input.ndisplay == 2
            else self.layer.interpolation3d
        )

    def _on_custom_interpolation_kernel_2d_change(self) -> None:
        if self.layer._slice_input.ndisplay == 2:
            self.node.custom_kernel = self.layer.custom_interpolation_kernel_2d

    def _on_rendering_change(self) -> None:
        if isinstance(self.node, VolumeNode):
            self.node.method = self.layer.rendering
            self._on_attenuation_change()
            self._on_iso_threshold_change()

    def _on_depiction_change(self) -> None:
        if isinstance(self.node, VolumeNode):
            self.node.raycasting_mode = str(self.layer.depiction)

    def _on_colormap_change(self, event=None) -> None:
        self.node.cmap = VispyColormap(*self.layer.colormap)

    def _update_mip_minip_cutoff(self) -> None:
        # discard fragments beyond contrast limits, but only with translucent blending
        if isinstance(self.node, VolumeNode):
            if self.layer.blending in {
                Blending.TRANSLUCENT,
                Blending.TRANSLUCENT_NO_DEPTH,
            }:
                self.node.mip_cutoff = self.node._texture.clim_normalized[0]
                self.node.minip_cutoff = self.node._texture.clim_normalized[1]
            else:
                self.node.mip_cutoff = None
                self.node.minip_cutoff = None

    def _on_contrast_limits_change(self) -> None:
        self.node.clim = self.layer.contrast_limits
        # cutoffs must be updated after clims, so we can set them to the new values
        self._update_mip_minip_cutoff()
        # iso also may depend on contrast limit values
        self._on_iso_threshold_change()

    def _on_blending_change(self, event=None) -> None:
        super()._on_blending_change()
        # cutoffs must be updated after blending, so we can know if
        # the new blending is a translucent one
        self._update_mip_minip_cutoff()

    def _on_gamma_change(self) -> None:
        if len(self.node.shared_program.frag._set_items) > 0:
            self.node.gamma = self.layer.gamma

    def _on_iso_threshold_change(self) -> None:
        if isinstance(self.node, VolumeNode):
            if self.node._texture.is_normalized:
                cmin, cmax = self.layer.contrast_limits_range
                self.node.threshold = (self.layer.iso_threshold - cmin) / (
                    cmax - cmin
                )
            else:
                self.node.threshold = self.layer.iso_threshold

    def _on_attenuation_change(self) -> None:
        if isinstance(self.node, VolumeNode):
            self.node.attenuation = self.layer.attenuation

    def _on_plane_thickness_change(self) -> None:
        if isinstance(self.node, VolumeNode):
            self.node.plane_thickness = self.layer.plane.thickness

    def _on_plane_position_change(self) -> None:
        if isinstance(self.node, VolumeNode):
            self.node.plane_position = self.layer.plane.position

    def _on_plane_normal_change(self) -> None:
        if isinstance(self.node, VolumeNode):
            self.node.plane_normal = self.layer.plane.normal

    def reset(self, event=None) -> None:
        super().reset()
        self._on_interpolation_change()
        self._on_colormap_change()
        self._on_contrast_limits_change()
        self._on_gamma_change()
        self._on_rendering_change()
        self._on_depiction_change()
        self._on_plane_position_change()
        self._on_plane_normal_change()
        self._on_plane_thickness_change()
        self._on_custom_interpolation_kernel_2d_change()

    def downsample_texture(
        self, data: np.ndarray, MAX_TEXTURE_SIZE: int
    ) -> np.ndarray:
        """Downsample data based on maximum allowed texture size.

        Parameters
        ----------
        data : array
            Data to be downsampled if needed.
        MAX_TEXTURE_SIZE : int
            Maximum allowed texture size.

        Returns
        -------
        data : array
            Data that now fits inside texture.
        """
        if np.any(np.greater(data.shape, MAX_TEXTURE_SIZE)):
            if self.layer.multiscale:
                raise ValueError(
                    trans._(
                        "Shape of individual tiles in multiscale {shape} cannot "
                        "exceed GL_MAX_TEXTURE_SIZE {texture_size}. Rendering is "
                        "currently in {ndisplay}D mode.",
                        deferred=True,
                        shape=data.shape,
                        texture_size=MAX_TEXTURE_SIZE,
                        ndisplay=self.layer._slice_input.ndisplay,
                    )
                )
            warnings.warn(
                trans._(
                    "data shape {shape} exceeds GL_MAX_TEXTURE_SIZE {texture_size}"
                    " in at least one axis and will be downsampled."
                    " Rendering is currently in {ndisplay}D mode.",
                    deferred=True,
                    shape=data.shape,
                    texture_size=MAX_TEXTURE_SIZE,
                    ndisplay=self.layer._slice_input.ndisplay,
                )
            )
            downsample = np.ceil(
                np.divide(data.shape, MAX_TEXTURE_SIZE)
            ).astype(int)
            scale = np.ones(self.layer.ndim)
            for i, d in enumerate(self.layer._slice_input.displayed):
                scale[d] = downsample[i]

            # tile2data is a ScaleTransform thus is has a .scale attribute, but
            # mypy cannot know this.
            self.layer._transforms['tile2data'].scale = scale

            self._on_matrix_change()
            slices = tuple(slice(None, None, ds) for ds in downsample)
            data = data[slices]
        return data


_VISPY_FORMAT_TO_DTYPE: Dict[Optional[str], np.dtype] = {
    "r8": np.dtype(np.uint8),
    "r16": np.dtype(np.uint16),
    "r32f": np.dtype(np.float32),
}

_DTYPE_TO_VISPY_FORMAT = {v: k for k, v in _VISPY_FORMAT_TO_DTYPE.items()}

<<<<<<< HEAD
_VISPY_FORMAT_TO_DTYPE[None] = _VISPY_FORMAT_TO_DTYPE["r32f"]
=======
# this is moved after reverse mapping is defined
# to always have non None values in _DTYPE_TO_VISPY_FORMAT
_VISPY_FORMAT_TO_DTYPE[None] = np.dtype(np.float32)
>>>>>>> 2fc61245


def get_dtype_from_vispy_texture_format(format_str: str) -> np.dtype:
    """Get the numpy dtype from a vispy texture format string.

    Parameters
    ----------
    format_str : str
        The vispy texture format string.

    Returns
    -------
    dtype : numpy.dtype
        The numpy dtype corresponding to the vispy texture format string.
    """
    return _VISPY_FORMAT_TO_DTYPE.get(format_str, np.dtype(np.float32))<|MERGE_RESOLUTION|>--- conflicted
+++ resolved
@@ -331,13 +331,9 @@
 
 _DTYPE_TO_VISPY_FORMAT = {v: k for k, v in _VISPY_FORMAT_TO_DTYPE.items()}
 
-<<<<<<< HEAD
-_VISPY_FORMAT_TO_DTYPE[None] = _VISPY_FORMAT_TO_DTYPE["r32f"]
-=======
 # this is moved after reverse mapping is defined
 # to always have non None values in _DTYPE_TO_VISPY_FORMAT
 _VISPY_FORMAT_TO_DTYPE[None] = np.dtype(np.float32)
->>>>>>> 2fc61245
 
 
 def get_dtype_from_vispy_texture_format(format_str: str) -> np.dtype:
