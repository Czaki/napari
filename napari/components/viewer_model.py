from __future__ import annotations

import inspect
import itertools
import os
import sys
import warnings
<<<<<<< HEAD
from collections import Counter
=======
from collections.abc import Iterator, Sequence
>>>>>>> caf6caf1
from functools import lru_cache
from pathlib import Path
from typing import (
    TYPE_CHECKING,
    Any,
    Optional,
    Union,
    cast,
)

import numpy as np

# This cannot be condition to TYPE_CHEKCKING or the stubgen fails
# with underfined Context.
from app_model.expressions import Context

from napari import layers
from napari._pydantic_compat import Extra, Field, PrivateAttr, validator
from napari.components._layer_slicer import _LayerSlicer
from napari.components._viewer_mouse_bindings import dims_scroll
from napari.components.camera import Camera
from napari.components.cursor import Cursor, CursorStyle
from napari.components.dims import Dims
from napari.components.grid import GridCanvas
from napari.components.layerlist import LayerList
from napari.components.overlays import (
    AxesOverlay,
    BrushCircleOverlay,
    Overlay,
    ScaleBarOverlay,
    TextOverlay,
)
from napari.components.tooltip import Tooltip
from napari.errors import (
    MultipleReaderError,
    NoAvailableReaderError,
    ReaderPluginError,
)
from napari.layers import (
    Image,
    Labels,
    Layer,
    Points,
    Shapes,
    Surface,
    Tracks,
    Vectors,
)
from napari.layers._source import layer_source
from napari.layers.image._image_key_bindings import image_fun_to_mode
from napari.layers.image._image_utils import guess_labels
from napari.layers.labels._labels_key_bindings import labels_fun_to_mode
from napari.layers.points._points_key_bindings import points_fun_to_mode
from napari.layers.shapes._shapes_key_bindings import shapes_fun_to_mode
from napari.layers.surface._surface_key_bindings import surface_fun_to_mode
from napari.layers.tracks._tracks_key_bindings import tracks_fun_to_mode
from napari.layers.utils.layer_utils import (
    _determine_class_for_labels,
    _determine_labels_class_based_on_ram,
    _get_chunk_size,
    _get_zeros_for_labels_based_on_module,
    _layers_to_class_set,
)
from napari.layers.utils.stack_utils import split_channels
from napari.layers.vectors._vectors_key_bindings import vectors_fun_to_mode
from napari.plugins.utils import get_potential_readers, get_preferred_reader
from napari.settings import get_settings
from napari.settings._constants import NewLabelsPolicy
from napari.types import (
    FullLayerData,
    LayerData,
    LayerTypeName,
    PathLike,
    PathOrPaths,
    SampleData,
)
from napari.utils._register import create_func as create_add_method
from napari.utils.action_manager import action_manager
from napari.utils.colormaps import ensure_colormap
from napari.utils.events import (
    Event,
    EventedDict,
    EventedModel,
    disconnect_events,
)
from napari.utils.events.event import WarningEmitter
from napari.utils.key_bindings import KeymapProvider
from napari.utils.migrations import rename_argument
from napari.utils.misc import is_sequence
from napari.utils.mouse_bindings import MousemapProvider
from napari.utils.notifications import show_error
from napari.utils.progress import progress
from napari.utils.theme import available_themes, is_theme_available
from napari.utils.translations import trans

if TYPE_CHECKING:
    from npe2.types import SampleDataCreator


DEFAULT_THEME = 'dark'
EXCLUDE_DICT = {
    'keymap',
    '_mouse_wheel_gen',
    '_mouse_drag_gen',
    '_persisted_mouse_event',
    'mouse_move_callbacks',
    'mouse_drag_callbacks',
    'mouse_wheel_callbacks',
}
EXCLUDE_JSON = EXCLUDE_DICT.union({'layers', 'active_layer'})
Dict = dict  # rename, because ViewerModel has method dict

__all__ = ['ViewerModel', 'valid_add_kwargs']


def _current_theme() -> str:
    return get_settings().appearance.theme


DEFAULT_OVERLAYS = {
    'scale_bar': ScaleBarOverlay,
    'text': TextOverlay,
    'axes': AxesOverlay,
    'brush_circle': BrushCircleOverlay,
}


# KeymapProvider & MousemapProvider should eventually be moved off the ViewerModel
class ViewerModel(KeymapProvider, MousemapProvider, EventedModel):
    """Viewer containing the rendered scene, layers, and controlling elements
    including dimension sliders, and control bars for color limits.

    Parameters
    ----------
    title : string
        The title of the viewer window.
    ndisplay : {2, 3}
        Number of displayed dimensions.
    order : tuple of int
        Order in which dimensions are displayed where the last two or last
        three dimensions correspond to row x column or plane x row x column if
        ndisplay is 2 or 3.
    axis_labels : list of str
        Dimension names.

    Attributes
    ----------
    camera: napari.components.camera.Camera
        The camera object modeling the position and view.
    cursor: napari.components.cursor.Cursor
        The cursor object containing the position and properties of the cursor.
    dims : napari.components.dims.Dimensions
        Contains axes, indices, dimensions and sliders.
    grid: napari.components.grid.Gridcanvas
        Gridcanvas allowing for the current implementation of a gridview of the canvas.
    help: str
        A help message of the viewer model
    layers : napari.components.layerlist.LayerList
        List of contained layers.
    mouse_over_canvas: bool
        Indicating whether the mouse cursor is on the viewer canvas.
    theme: str
        Name of the Napari theme of the viewer
    title: str
        The title of the viewer model
    tooltip: napari.components.tooltip.Tooltip
        A tooltip showing extra information on the cursor
    window : napari._qt.qt_main_window.Window
        Parent window.
    _canvas_size: Tuple[int, int]
        The canvas size following the Numpy convention of height x width
    _ctx: Mapping
        Viewer object context mapping.
    _layer_slicer: napari.components._layer_slicer._Layer_Slicer
        A layer slicer object controlling the creation of a slice
    _overlays: napari.utils.events.containers._evented_dict.EventedDict[str, Overlay]
        An EventedDict with as keys the string names of different napari overlays and as values the napari.Overlay
        objects.
    """

    # Using allow_mutation=False means these attributes aren't settable and don't
    # have an event emitter associated with them
    camera: Camera = Field(default_factory=Camera, allow_mutation=False)
    cursor: Cursor = Field(default_factory=Cursor, allow_mutation=False)
    dims: Dims = Field(default_factory=Dims, allow_mutation=False)
    grid: GridCanvas = Field(default_factory=GridCanvas, allow_mutation=False)
    layers: LayerList = Field(
        default_factory=LayerList, allow_mutation=False
    )  # Need to create custom JSON encoder for layer!
    help: str = ''
    status: Union[str, dict] = 'Ready'
    tooltip: Tooltip = Field(default_factory=Tooltip, allow_mutation=False)
    theme: str = Field(default_factory=_current_theme)
    title: str = 'napari'
    # private track of overlays, only expose the old ones for backward compatibility
    _overlays: EventedDict[str, Overlay] = PrivateAttr(
        default_factory=EventedDict
    )
    # 2-tuple indicating height and width
    _canvas_size: tuple[int, int] = (800, 600)
    _ctx: Context
    # To check if mouse is over canvas to avoid race conditions between
    # different events systems
    mouse_over_canvas: bool = False

    # Need to use default factory because slicer is not copyable which
    # is required for default values.
    _layer_slicer: _LayerSlicer = PrivateAttr(default_factory=_LayerSlicer)

    def __init__(
        self, title='napari', ndisplay=2, order=(), axis_labels=()
    ) -> None:
        # max_depth=0 means don't look for parent contexts.
        from napari._app_model.context import create_context

        # FIXME: just like the LayerList, this object should ideally be created
        # elsewhere.  The app should know about the ViewerModel, but not vice versa.
        self._ctx = create_context(self, max_depth=0)
        # allow extra attributes during model initialization, useful for mixins
        self.__config__.extra = Extra.allow
        super().__init__(
            title=title,
            dims={
                'axis_labels': axis_labels,
                'ndisplay': ndisplay,
                'order': order,
            },
        )
        self.__config__.extra = Extra.ignore

        settings = get_settings()
        self.tooltip.visible = settings.appearance.layer_tooltip_visibility
        settings.appearance.events.layer_tooltip_visibility.connect(
            self._tooltip_visible_update
        )

        self._update_viewer_grid()
        settings.application.events.grid_stride.connect(
            self._update_viewer_grid
        )
        settings.application.events.grid_width.connect(
            self._update_viewer_grid
        )
        settings.application.events.grid_height.connect(
            self._update_viewer_grid
        )
        settings.experimental.events.async_.connect(self._update_async)

        # Add extra events - ideally these will be removed too!
        self.events.add(
            layers_change=WarningEmitter(
                trans._(
                    'This event will be removed in 0.5.0. Please use viewer.layers.events instead',
                    deferred=True,
                ),
                type_name='layers_change',
            ),
            reset_view=Event,
        )

        # Connect events
        self.grid.events.connect(self.reset_view)
        self.grid.events.connect(self._on_grid_change)
        self.dims.events.ndisplay.connect(self._update_layers)
        self.dims.events.ndisplay.connect(self.reset_view)
        self.dims.events.order.connect(self._update_layers)
        self.dims.events.order.connect(self.reset_view)
        self.dims.events.point.connect(self._update_layers)
        # FIXME: the next line is a temporary workaround. With #5522 and #5751 Dims.point became
        #        the source of truth, and is now defined in world space. This exposed an existing
        #        bug where if a field in Dims is modified by the root_validator, events won't
        #        be fired for it. This won't happen for properties because we have dependency
        #        checks. To fix this, we need dep checks for fileds (psygnal!) and then we
        #        can remove the following line. Note that because of this we fire double events,
        #        but this should be ok because we have early returns when slices are unchanged.
        self.dims.events.current_step.connect(self._update_layers)
        self.dims.events.margin_left.connect(self._update_layers)
        self.dims.events.margin_right.connect(self._update_layers)
        self.cursor.events.position.connect(
            self._update_status_bar_from_cursor
        )
        self.layers.events.inserted.connect(self._on_add_layer)
        self.layers.events.removed.connect(self._on_remove_layer)
        self.layers.events.reordered.connect(self._on_grid_change)
        self.layers.events.reordered.connect(self._on_layers_change)
        self.layers.selection.events.active.connect(self._on_active_layer)

        # Add mouse callback
        self.mouse_wheel_callbacks.append(dims_scroll)

        self._overlays.update({k: v() for k, v in DEFAULT_OVERLAYS.items()})

    # simple properties exposing overlays for backward compatibility
    @property
    def axes(self):
        return self._overlays['axes']

    @property
    def scale_bar(self):
        return self._overlays['scale_bar']

    @property
    def text_overlay(self):
        return self._overlays['text']

    @property
    def _brush_circle_overlay(self):
        return self._overlays['brush_circle']

    def _tooltip_visible_update(self, event):
        self.tooltip.visible = event.value

    def _update_viewer_grid(self):
        """Keep viewer grid settings up to date with settings values."""

        settings = get_settings()

        self.grid.stride = settings.application.grid_stride
        self.grid.shape = (
            settings.application.grid_height,
            settings.application.grid_width,
        )

    @validator('theme', allow_reuse=True)
    def _valid_theme(cls, v):
        if not is_theme_available(v):
            raise ValueError(
                trans._(
                    "Theme '{theme_name}' not found; options are {themes}.",
                    deferred=True,
                    theme_name=v,
                    themes=', '.join(available_themes()),
                )
            )

        return v

    def json(self, **kwargs):
        """Serialize to json."""
        # Manually exclude the layer list and active layer which cannot be serialized at this point
        # and mouse and keybindings don't belong on model
        # https://github.com/samuelcolvin/pydantic/pull/2231
        # https://github.com/samuelcolvin/pydantic/issues/660#issuecomment-642211017
        exclude = kwargs.pop('exclude', set())
        exclude = exclude.union(EXCLUDE_JSON)
        return super().json(exclude=exclude, **kwargs)

    def dict(self, **kwargs):
        """Convert to a dictionary."""
        # Manually exclude the layer list and active layer which cannot be serialized at this point
        # and mouse and keybindings don't belong on model
        # https://github.com/samuelcolvin/pydantic/pull/2231
        # https://github.com/samuelcolvin/pydantic/issues/660#issuecomment-642211017
        exclude = kwargs.pop('exclude', set())
        exclude = exclude.union(EXCLUDE_DICT)
        return super().dict(exclude=exclude, **kwargs)

    def __hash__(self):
        return id(self)

    def __str__(self):
        """Simple string representation"""
        return f'napari.Viewer: {self.title}'

    @property
    def _sliced_extent_world_augmented(self) -> np.ndarray:
        """Extent of layers in world coordinates after slicing.

        D is either 2 or 3 depending on if the displayed data is 2D or 3D.

        Returns
        -------
        sliced_extent_world : array, shape (2, D)
        """
        # if not layers are present, assume image-like with dimensions of size 512
        if len(self.layers) == 0:
            return np.vstack(
                [np.full(self.dims.ndim, -0.5), np.full(self.dims.ndim, 511.5)]
            )
        return self.layers._extent_world_augmented[:, self.dims.displayed]

    def reset_view(self) -> None:
        """Reset the camera view."""

        extent = self._sliced_extent_world_augmented
        scene_size = extent[1] - extent[0]
        corner = extent[0]
        grid_size = list(self.grid.actual_shape(len(self.layers)))
        if len(scene_size) > len(grid_size):
            grid_size = [1] * (len(scene_size) - len(grid_size)) + grid_size
        size = np.multiply(scene_size, grid_size)
        center_array = np.add(corner, np.divide(size, 2))[
            -self.dims.ndisplay :
        ]
        center = cast(
            Union[tuple[float, float, float], tuple[float, float]],
            tuple(
                [0.0] * (self.dims.ndisplay - len(center_array))
                + list(center_array)
            ),
        )
        assert len(center) in (2, 3)
        self.camera.center = center
        # zoom is definied as the number of canvas pixels per world pixel
        # The default value used below will zoom such that the whole field
        # of view will occupy 95% of the canvas on the most filled axis
        if np.max(size) == 0:
            self.camera.zoom = 0.95 * np.min(self._canvas_size)
        else:
            scale = np.array(size[-2:])
            scale[np.isclose(scale, 0)] = 1
            self.camera.zoom = 0.95 * np.min(
                np.array(self._canvas_size) / scale
            )
        self.camera.angles = (0, 0, 90)

        # Emit a reset view event, which is no longer used internally, but
        # which maybe useful for building on napari.
        self.events.reset_view(
            center=self.camera.center,
            zoom=self.camera.zoom,
            angles=self.camera.angles,
        )

    def _new_labels(self):
        """Create new labels layer filling full world coordinates space."""
        layers_extent = self.layers.extent
        extent = layers_extent.world
        scale = tuple(layers_extent.step)
        scene_size = extent[1] - extent[0]
        corner = tuple(extent[0])
        shape = [
            np.round(s / sc).astype('int') + 1
            for s, sc in zip(scene_size, scale)
        ]
        dtype_str = get_settings().application.new_labels_dtype
        label_policy = get_settings().application.new_labels_policy
        image_class = self._get_class_from_images()
        if label_policy == NewLabelsPolicy.follow_image_class:
            module = sys.modules[image_class.__module__]

        elif label_policy == NewLabelsPolicy.fit_in_ram:
            max_factor = get_settings().application.new_label_max_factor
            module = _determine_labels_class_based_on_ram(
                np.ndarray, shape, dtype_str, max_factor
            )

        else:  # label_policy == NewLabelsPolicy.follow_class_with_fit:
            module = _determine_labels_class_based_on_ram(
                image_class, shape, dtype_str
            )

        if module is None:
            show_error(
                'Not enough RAM to allocate labels array. Please install zarr or tensorstore and try again.'
            )
            return
        chunk = self._get_chunk_size_from_layers()
        empty_labels_func = _get_zeros_for_labels_based_on_module(
            module, chunk
        )
        empty_labels = empty_labels_func(shape=shape, dtype=dtype_str)
        self.add_labels(empty_labels, translate=corner, scale=scale)

    def _get_chunk_size_from_layers(self):
        sizes = []
        for layer in self.layers:
            if isinstance(layer, Image):
                chunk_size = _get_chunk_size(layer.data)
                if (
                    chunk_size is not None
                    and len(chunk_size) == self.dims.ndim
                ):
                    # chunk size is for all dimensions
                    sizes.append(tuple(chunk_size))
        if not sizes:
            return None
        if len(set(sizes)) == 1:
            return sizes[0]

        count = Counter(sizes)
        # select most popular chunk size (with some randomization if there are multiple)
        return sorted(count, key=count.__getitem__, reverse=True)[0]

    def _get_class_from_images(self):
        class_set = _layers_to_class_set(self.layers)
        return _determine_class_for_labels(class_set)

    def _on_layer_reload(self, event: Event) -> None:
        self._layer_slicer.submit(
            layers=[event.layer], dims=self.dims, force=True
        )

    def _update_layers(self, *, layers=None):
        """Updates the contained layers.

        Parameters
        ----------
        layers : list of napari.layers.Layer, optional
            List of layers to update. If none provided updates all.
        """
        layers = layers or self.layers
        self._layer_slicer.submit(layers=layers, dims=self.dims)
        # If the currently selected layer is sliced asynchronously, then the value
        # shown with this position may be incorrect. See the discussion for more details:
        # https://github.com/napari/napari/pull/5377#discussion_r1036280855
        position = list(self.cursor.position)
        for ind in self.dims.order[: -self.dims.ndisplay]:
            position[ind] = self.dims.point[ind]
        self.cursor.position = tuple(position)

    def _on_active_layer(self, event):
        """Update viewer state for a new active layer."""
        active_layer = event.value
        if active_layer is None:
            self.help = ''
            self.cursor.style = CursorStyle.STANDARD
        else:
            self.help = active_layer.help
            self.cursor.style = active_layer.cursor
            self.cursor.size = active_layer.cursor_size
            self.camera.mouse_pan = active_layer.mouse_pan
            self.camera.mouse_zoom = active_layer.mouse_zoom
            self._update_status_bar_from_cursor()

    @staticmethod
    def rounded_division(min_val, max_val, precision):
        warnings.warn(
            trans._(
                'Viewer.rounded_division is deprecated since v0.4.18 and will be removed in 0.6.0.'
            ),
            FutureWarning,
            stacklevel=2,
        )
        return int(((min_val + max_val) / 2) / precision) * precision

    def _on_layers_change(self):
        if len(self.layers) == 0:
            self.dims.ndim = 2
            self.dims.reset()
        else:
            ranges = self.layers._ranges
            # TODO: can be optimized with dims.update(), but events need fixing
            self.dims.ndim = len(ranges)
            self.dims.range = ranges

        new_dim = self.dims.ndim
        dim_diff = new_dim - len(self.cursor.position)
        if dim_diff < 0:
            self.cursor.position = self.cursor.position[:new_dim]
        elif dim_diff > 0:
            self.cursor.position = tuple(
                list(self.cursor.position) + [0] * dim_diff
            )
        self.events.layers_change()

    def _update_mouse_pan(self, event):
        """Set the viewer interactive mouse panning"""
        if event.source is self.layers.selection.active:
            self.camera.mouse_pan = event.mouse_pan

    def _update_mouse_zoom(self, event):
        """Set the viewer interactive mouse zoom"""
        if event.source is self.layers.selection.active:
            self.camera.mouse_zoom = event.mouse_zoom

    def _update_cursor(self, event):
        """Set the viewer cursor with the `event.cursor` string."""
        self.cursor.style = event.cursor

    def _update_cursor_size(self, event):
        """Set the viewer cursor_size with the `event.cursor_size` int."""
        self.cursor.size = event.cursor_size

    def _update_async(self, event: Event) -> None:
        """Set layer slicer to force synchronous if async is disabled."""
        self._layer_slicer._force_sync = not event.value

    def _update_status_bar_from_cursor(self, event=None):
        """Update the status bar based on the current cursor position.

        This is generally used as a callback when cursor.position is updated.
        """
        # Update status and help bar based on active layer
        if not self.mouse_over_canvas:
            return
        active = self.layers.selection.active
        if active is not None:
            self.status = active.get_status(
                self.cursor.position,
                view_direction=self.cursor._view_direction,
                dims_displayed=list(self.dims.displayed),
                world=True,
            )

            self.help = active.help
            if self.tooltip.visible:
                self.tooltip.text = active._get_tooltip_text(
                    np.asarray(self.cursor.position),
                    view_direction=np.asarray(self.cursor._view_direction),
                    dims_displayed=list(self.dims.displayed),
                    world=True,
                )
        else:
            self.status = 'Ready'

    def _on_grid_change(self):
        """Arrange the current layers is a 2D grid."""
        extent = self._sliced_extent_world_augmented
        n_layers = len(self.layers)
        for i, layer in enumerate(self.layers):
            i_row, i_column = self.grid.position(n_layers - 1 - i, n_layers)
            self._subplot(layer, (i_row, i_column), extent)

    def _subplot(self, layer, position, extent):
        """Shift a layer to a specified position in a 2D grid.

        Parameters
        ----------
        layer : napari.layers.Layer
            Layer that is to be moved.
        position : 2-tuple of int
            New position of layer in grid.
        extent : array, shape (2, D)
            Extent of the world.
        """
        scene_shift = extent[1] - extent[0]
        translate_2d = np.multiply(scene_shift[-2:], position)
        translate = [0] * layer.ndim
        translate[-2:] = translate_2d
        layer._translate_grid = translate

    @property
    def experimental(self):
        """Experimental commands for IPython console.

        For example run "viewer.experimental.cmds.loader.help".
        """
        from napari.components.experimental.commands import (
            ExperimentalNamespace,
        )

        return ExperimentalNamespace(self.layers)

    def _on_add_layer(self, event):
        """Connect new layer events.

        Parameters
        ----------
        event : :class:`napari.layers.Layer`
            Layer to add.
        """
        layer = event.value

        # Connect individual layer events to viewer events
        # TODO: in a future PR, we should now be able to connect viewer *only*
        # to viewer.layers.events... and avoid direct viewer->layer connections
        layer.events.mouse_pan.connect(self._update_mouse_pan)
        layer.events.mouse_zoom.connect(self._update_mouse_zoom)
        layer.events.cursor.connect(self._update_cursor)
        layer.events.cursor_size.connect(self._update_cursor_size)
        layer.events.data.connect(self._on_layers_change)
        layer.events.scale.connect(self._on_layers_change)
        layer.events.translate.connect(self._on_layers_change)
        layer.events.rotate.connect(self._on_layers_change)
        layer.events.shear.connect(self._on_layers_change)
        layer.events.affine.connect(self._on_layers_change)
        layer.events.name.connect(self.layers._update_name)
        layer.events.reload.connect(self._on_layer_reload)
        if hasattr(layer.events, 'mode'):
            layer.events.mode.connect(self._on_layer_mode_change)
        self._layer_help_from_mode(layer)

        # Update dims and grid model
        self._on_layers_change()
        self._on_grid_change()
        # Slice current layer based on dims
        self._update_layers(layers=[layer])

        if len(self.layers) == 1:
            # set dims slider to the middle of all dimensions
            self.reset_view()
            self.dims._go_to_center_step()

    @staticmethod
    def _layer_help_from_mode(layer: Layer):
        """
        Update layer help text base on layer mode.
        """
        layer_to_func_and_mode: dict[type[Layer], list] = {
            Points: points_fun_to_mode,
            Labels: labels_fun_to_mode,
            Shapes: shapes_fun_to_mode,
            Vectors: vectors_fun_to_mode,
            Image: image_fun_to_mode,
            Surface: surface_fun_to_mode,
            Tracks: tracks_fun_to_mode,
        }

        help_li = []
        shortcuts = get_settings().shortcuts.shortcuts

        for fun, mode_ in layer_to_func_and_mode.get(layer.__class__, []):
            if mode_ == layer.mode:
                continue
            action_name = f'napari:{fun.__name__}'
            desc = action_manager._actions[action_name].description.lower()
            if not shortcuts.get(action_name, []):
                continue
            help_li.append(
                trans._(
                    'use <{shortcut}> for {desc}',
                    shortcut=shortcuts[action_name][0],
                    desc=desc,
                )
            )

        layer.help = ', '.join(help_li)

    def _on_layer_mode_change(self, event):
        self._layer_help_from_mode(event.source)
        if (active := self.layers.selection.active) is not None:
            self.help = active.help

    def _on_remove_layer(self, event):
        """Disconnect old layer events.

        Parameters
        ----------
        event : napari.utils.event.Event
            Event which will remove a layer.

        Returns
        -------
        layer : :class:`napari.layers.Layer` or list
            The layer that was added (same as input).
        """
        layer = event.value

        # Disconnect all connections from layer
        disconnect_events(layer.events, self)
        disconnect_events(layer.events, self.layers)

        # Clean up overlays
        for overlay in list(layer._overlays):
            del layer._overlays[overlay]

        self._on_layers_change()
        self._on_grid_change()

    def add_layer(self, layer: Layer) -> Layer:
        """Add a layer to the viewer.

        Parameters
        ----------
        layer : :class:`napari.layers.Layer`
            Layer to add.

        Returns
        -------
        layer : :class:`napari.layers.Layer` or list
            The layer that was added (same as input).
        """
        # Adding additional functionality inside `add_layer`
        # should be avoided to keep full functionality
        # from adding a layer through the `layers.append`
        # method
        self.layers.append(layer)
        return layer

    @rename_argument(
        from_name='interpolation',
        to_name='interpolation2d',
        version='0.6.0',
        since_version='0.4.17',
    )
    def add_image(
        self,
        data=None,
        *,
        channel_axis=None,
        affine=None,
        attenuation=0.05,
        blending=None,
        cache=True,
        colormap=None,
        contrast_limits=None,
        custom_interpolation_kernel_2d=None,
        depiction='volume',
        experimental_clipping_planes=None,
        gamma=1.0,
        interpolation2d='nearest',
        interpolation3d='linear',
        iso_threshold=None,
        metadata=None,
        multiscale=None,
        name=None,
        opacity=1.0,
        plane=None,
        projection_mode='none',
        rendering='mip',
        rgb=None,
        rotate=None,
        scale=None,
        shear=None,
        translate=None,
        visible=True,
    ) -> Union[Image, list[Image]]:
        """Add one or more Image layers to the layer list.

        Parameters
        ----------
        data : array or list of array
            Image data. Can be N >= 2 dimensional. If the last dimension has length
            3 or 4 can be interpreted as RGB or RGBA if rgb is `True`. If a
            list and arrays are decreasing in shape then the data is treated as
            a multiscale image. Please note multiscale rendering is only
            supported in 2D. In 3D, only the lowest resolution scale is
            displayed.
        channel_axis : int, optional
            Axis to expand image along. If provided, each channel in the data
            will be added as an individual image layer. In channel_axis mode,
            other parameters MAY be provided as lists. The Nth value of the list
            will be applied to the Nth channel in the data. If a single value
            is provided, it will be broadcast to all Layers.
            All parameters except data, rgb, and multiscale can be provided as
            list of values. If a list is provided, it must be the same length as
            the axis that is being expanded as channels.
        affine : n-D array or napari.utils.transforms.Affine
            (N+1, N+1) affine transformation matrix in homogeneous coordinates.
            The first (N, N) entries correspond to a linear transform and
            the final column is a length N translation vector and a 1 or a
            napari `Affine` transform object. Applied as an extra transform on
            top of the provided scale, rotate, and shear values.
        attenuation : float or list of float
            Attenuation rate for attenuated maximum intensity projection.
        blending : str or list of str
            One of a list of preset blending modes that determines how RGB and
            alpha values of the layer visual get mixed. Allowed values are
            {'translucent', 'translucent_no_depth', 'additive', 'minimum', 'opaque'}.
        cache : bool or list of bool
            Whether slices of out-of-core datasets should be cached upon
            retrieval. Currently, this only applies to dask arrays.
        colormap : str, napari.utils.Colormap, tuple, dict, list or list of these types
            Colormaps to use for luminance images. If a string, it can be the name
            of a supported colormap from vispy or matplotlib or the name of
            a vispy color or a hexadecimal RGB color representation.
            If a tuple, the first value must be a string to assign as a name to a
            colormap and the second item must be a Colormap. If a dict, the key must
            be a string to assign as a name to a colormap and the value must be a
            Colormap.
        contrast_limits : list (2,)
            Intensity value limits to be used for determining the minimum and maximum colormap bounds for
            luminance images. If not passed, they will be calculated as the min and max intensity value of
            the image.
        custom_interpolation_kernel_2d : np.ndarray
            Convolution kernel used with the 'custom' interpolation mode in 2D rendering.
        depiction : str or list of str
            3D Depiction mode. Must be one of {'volume', 'plane'}.
            The default value is 'volume'.
        experimental_clipping_planes : list of dicts, list of ClippingPlane, or ClippingPlaneList
            Each dict defines a clipping plane in 3D in data coordinates.
            Valid dictionary keys are {'position', 'normal', and 'enabled'}.
            Values on the negative side of the normal are discarded if the plane is enabled.
        gamma : float or list of float
            Gamma correction for determining colormap linearity; defaults to 1.
        interpolation2d : str or list of str
            Interpolation mode used by vispy for rendering 2d data.
            Must be one of our supported modes.
            (for list of supported modes see Interpolation enum)
            'custom' is a special mode for 2D interpolation in which a regular grid
            of samples is taken from the texture around a position using 'linear'
            interpolation before being multiplied with a custom interpolation kernel
            (provided with 'custom_interpolation_kernel_2d').
        interpolation3d : str or list of str
            Same as 'interpolation2d' but for 3D rendering.
        iso_threshold : float or list of float
            Threshold for isosurface.
        metadata : dict or list of dict
            Layer metadata.
        multiscale : bool
            Whether the data is a multiscale image or not. Multiscale data is
            represented by a list of array-like image data. If not specified by
            the user and if the data is a list of arrays that decrease in shape,
            then it will be taken to be multiscale. The first image in the list
            should be the largest. Please note multiscale rendering is only
            supported in 2D. In 3D, only the lowest resolution scale is
            displayed.
        name : str or list of str
            Name of the layer.
        opacity : float or list
            Opacity of the layer visual, between 0.0 and 1.0.
        plane : dict or SlicingPlane
            Properties defining plane rendering in 3D. Properties are defined in
            data coordinates. Valid dictionary keys are
            {'position', 'normal', 'thickness', and 'enabled'}.
        projection_mode : str
            How data outside the viewed dimensions, but inside the thick Dims slice will
            be projected onto the viewed dimensions. Must fit to cls._projectionclass
        rendering : str or list of str
            Rendering mode used by vispy. Must be one of our supported
            modes. If a list then must be same length as the axis that is being
            expanded as channels.
        rgb : bool, optional
            Whether the image is RGB or RGBA if rgb. If not
            specified by user, but the last dimension of the data has length 3 or 4,
            it will be set as `True`. If `False`, the image is interpreted as a
            luminance image.
        rotate : float, 3-tuple of float, n-D array or list.
            If a float, convert into a 2D rotation matrix using that value as an
            angle. If 3-tuple, convert into a 3D rotation matrix, using a yaw,
            pitch, roll convention. Otherwise, assume an nD rotation. Angles are
            assumed to be in degrees. They can be converted from radians with
            'np.degrees' if needed.
        scale : tuple of float or list of tuple of float
            Scale factors for the layer.
        shear : 1-D array or list.
            A vector of shear values for an upper triangular n-D shear matrix.
        translate : tuple of float or list of tuple of float
            Translation values for the layer.
        visible : bool or list of bool
            Whether the layer visual is currently being displayed.

        Returns
        -------
        layer : :class:`napari.layers.Image` or list
            The newly-created image layer or list of image layers.
        """

        if colormap is not None:
            # standardize colormap argument(s) to Colormaps, and make sure they
            # are in AVAILABLE_COLORMAPS.  This will raise one of many various
            # errors if the colormap argument is invalid.  See
            # ensure_colormap for details
            if isinstance(colormap, list):
                colormap = [ensure_colormap(c) for c in colormap]
            else:
                colormap = ensure_colormap(colormap)

        # doing this here for IDE/console autocompletion in add_image function.
        kwargs = {
            'rgb': rgb,
            'colormap': colormap,
            'contrast_limits': contrast_limits,
            'gamma': gamma,
            'interpolation2d': interpolation2d,
            'interpolation3d': interpolation3d,
            'rendering': rendering,
            'depiction': depiction,
            'iso_threshold': iso_threshold,
            'attenuation': attenuation,
            'name': name,
            'metadata': metadata,
            'scale': scale,
            'translate': translate,
            'rotate': rotate,
            'shear': shear,
            'affine': affine,
            'opacity': opacity,
            'blending': blending,
            'visible': visible,
            'multiscale': multiscale,
            'cache': cache,
            'plane': plane,
            'experimental_clipping_planes': experimental_clipping_planes,
            'custom_interpolation_kernel_2d': custom_interpolation_kernel_2d,
            'projection_mode': projection_mode,
        }

        # these arguments are *already* iterables in the single-channel case.
        iterable_kwargs = {
            'scale',
            'translate',
            'rotate',
            'shear',
            'affine',
            'contrast_limits',
            'metadata',
            'experimental_clipping_planes',
            'custom_interpolation_kernel_2d',
        }

        if channel_axis is None:
            kwargs['colormap'] = kwargs['colormap'] or 'gray'
            kwargs['blending'] = kwargs['blending'] or 'translucent_no_depth'
            # Helpful message if someone tries to add multi-channel kwargs,
            # but forget the channel_axis arg
            for k, v in kwargs.items():
                if k not in iterable_kwargs and is_sequence(v):
                    raise TypeError(
                        trans._(
                            "Received sequence for argument '{argument}', did you mean to specify a 'channel_axis'? ",
                            deferred=True,
                            argument=k,
                        )
                    )
            layer = Image(data, **kwargs)
            self.layers.append(layer)

            return layer

        layerdata_list = split_channels(data, channel_axis, **kwargs)

        layer_list = [
            Image(image, **i_kwargs) for image, i_kwargs, _ in layerdata_list
        ]
        self.layers.extend(layer_list)

        return layer_list

    def open_sample(
        self,
        plugin: str,
        sample: str,
        reader_plugin: Optional[str] = None,
        **kwargs,
    ) -> list[Layer]:
        """Open `sample` from `plugin` and add it to the viewer.

        To see all available samples registered by plugins, use
        :func:`napari.plugins.available_samples`

        Parameters
        ----------
        plugin : str
            name of a plugin providing a sample
        sample : str
            name of the sample
        reader_plugin : str, optional
            reader plugin to use, passed to ``viewer.open``. Only used if the
            sample data is an URI (Uniform Resource Identifier). By default None.
        **kwargs
            additional kwargs will be passed to the sample data loader provided
            by `plugin`.  Use of ``**kwargs`` may raise an error if the kwargs do
            not match the sample data loader.

        Returns
        -------
        layers : list
            A list of any layers that were added to the viewer.

        Raises
        ------
        KeyError
            If `plugin` does not provide a sample named `sample`.
        """
        from napari.plugins import _npe2, plugin_manager

        plugin_spec_reader = None
        data: Union[None, SampleDataCreator, SampleData]
        # try with npe2
        data, available = _npe2.get_sample_data(plugin, sample)

        # then try with npe1
        if data is None:
            try:
                data = plugin_manager._sample_data[plugin][sample]['data']
            except KeyError:
                available += list(plugin_manager.available_samples())
        # npe2 uri sample data, extract the path so we can use viewer.open
        elif hasattr(data, '__self__') and hasattr(data.__self__, 'uri'):
            if (
                hasattr(data.__self__, 'reader_plugin')
                and data.__self__.reader_plugin != reader_plugin
            ):
                # if the user chose a reader_plugin, we use their choice
                # but we remember what the plugin declared so we can inform the user if it fails
                plugin_spec_reader = data.__self__.reader_plugin
                reader_plugin = reader_plugin or plugin_spec_reader
            data = data.__self__.uri

        if data is None:
            msg = trans._(
                'Plugin {plugin!r} does not provide sample data named {sample!r}. ',
                plugin=plugin,
                sample=sample,
                deferred=True,
            )
            if available:
                msg = trans._(
                    'Plugin {plugin!r} does not provide sample data named {sample!r}. Available samples include: {samples}.',
                    deferred=True,
                    plugin=plugin,
                    sample=sample,
                    samples=available,
                )
            else:
                msg = trans._(
                    'Plugin {plugin!r} does not provide sample data named {sample!r}. No plugin samples have been registered.',
                    deferred=True,
                    plugin=plugin,
                    sample=sample,
                )

            raise KeyError(msg)

        with layer_source(sample=(plugin, sample)):
            if callable(data):
                added = []
                for datum in data(**kwargs):
                    added.extend(self._add_layer_from_data(*datum))
                return added
            if isinstance(data, (str, Path)):
                try:
                    return self.open(data, plugin=reader_plugin)
                except Exception as e:
                    # user chose a different reader to the one specified by the plugin
                    # and it failed - let them know the plugin declared something else
                    if (
                        plugin_spec_reader is not None
                        and reader_plugin != plugin_spec_reader
                    ):
                        raise ValueError(
                            trans._(
                                'Chosen reader {chosen_reader} failed to open sample. Plugin {plugin} declares {original_reader} as the reader for this sample - try calling `open_sample` with no `reader_plugin` or passing {original_reader} explicitly.',
                                deferred=True,
                                plugin=plugin,
                                chosen_reader=reader_plugin,
                                original_reader=plugin_spec_reader,
                            )
                        ) from e
                    raise e  # noqa: TRY201

            raise TypeError(
                trans._(
                    'Got unexpected type for sample ({plugin!r}, {sample!r}): {data_type}',
                    deferred=True,
                    plugin=plugin,
                    sample=sample,
                    data_type=type(data),
                )
            )

    def open(
        self,
        path: PathOrPaths,
        *,
        stack: Union[bool, list[list[PathLike]]] = False,
        plugin: Optional[str] = 'napari',
        layer_type: Optional[LayerTypeName] = None,
        **kwargs,
    ) -> list[Layer]:
        """Open a path or list of paths with plugins, and add layers to viewer.

        A list of paths will be handed one-by-one to the napari_get_reader hook
        if stack is False, otherwise the full list is passed to each plugin
        hook.

        Parameters
        ----------
        path : str or list of str
            A filepath, directory, or URL (or a list of any) to open.
        stack : bool or list[list[str]], optional
            If a list of strings is passed as ``path`` and ``stack`` is ``True``, then the
            entire list will be passed to plugins.  It is then up to individual
            plugins to know how to handle a list of paths.  If ``stack`` is
            ``False``, then the ``path`` list is broken up and passed to plugin
            readers one by one.  by default False.
            If the stack option is a list of lists containing individual paths,
            the inner lists are passedto the reader and will be stacked.
        plugin : str, optional
            Name of a plugin to use, by default builtins.  If provided, will
            force ``path`` to be read with the specified ``plugin``.
            If None, ``plugin`` will be read from preferences or inferred if just
            one reader is compatible.
            If the requested plugin cannot read ``path``, an exception will be raised.
        layer_type : str, optional
            If provided, will force data read from ``path`` to be passed to the
            corresponding ``add_<layer_type>`` method (along with any
            additional) ``kwargs`` provided to this function.  This *may*
            result in exceptions if the data returned from the path is not
            compatible with the layer_type.
        **kwargs
            All other keyword arguments will be passed on to the respective
            ``add_layer`` method.

        Returns
        -------
        layers : list
            A list of any layers that were added to the viewer.
        """
        if plugin == 'builtins':
            warnings.warn(
                trans._(
                    'The "builtins" plugin name is deprecated and will not work in a future version. Please use "napari" instead.',
                    deferred=True,
                ),
            )
            plugin = 'napari'

        paths_: list[PathLike] = (
            [os.fspath(path)]
            if isinstance(path, (Path, str))
            else [os.fspath(p) for p in path]
        )

        paths: Sequence[PathOrPaths] = paths_
        # If stack is a bool and True, add an additional layer of nesting.
        if isinstance(stack, bool) and stack:
            paths = [paths_]
        # If stack is a list and True, extend the paths with the inner lists.
        elif isinstance(stack, list) and stack:
            paths = [paths_]
            paths.extend(stack)

        added: list[Layer] = []  # for layers that get added
        with progress(
            paths,
            desc=trans._('Opening Files'),
            total=(
                0 if len(paths) == 1 else None
            ),  # indeterminate bar for 1 file
        ) as pbr:
            for _path in pbr:
                # If _path is a list, set stack to True
                _stack = isinstance(_path, list)
                # If _path is not a list already, make it a list.
                _path = [_path] if not isinstance(_path, list) else _path
                if plugin:
                    added.extend(
                        self._add_layers_with_plugins(
                            _path,
                            kwargs=kwargs,
                            plugin=plugin,
                            layer_type=layer_type,
                            stack=_stack,
                        )
                    )
                # no plugin choice was made
                else:
                    layers = self._open_or_raise_error(
                        _path, kwargs, layer_type, _stack
                    )
                    added.extend(layers)

        return added

    def _open_or_raise_error(
        self,
        paths: list[Union[Path, str]],
        kwargs: Optional[Dict[str, Any]] = None,
        layer_type: Optional[LayerTypeName] = None,
        stack: bool = False,
    ):
        """Open paths if plugin choice is unambiguous, raising any errors.

        This function will open paths if there is no plugin choice to be made
        i.e. there is a preferred reader associated with this file extension,
        or there is only one plugin available. Any errors that occur during
        the opening process are raised. If multiple plugins
        are available to read these paths, an error is raised specifying
        this.

        Errors are also raised by this function when the given paths are not
        a list or tuple, or if no plugins are available to read the files.
        This assumes all files have the same extension, as other cases
        are not yet supported.

        This function is called from ViewerModel.open, which raises any
        errors returned. The QtViewer also calls this method but catches
        exceptions and opens a dialog for users to make a plugin choice.

        Parameters
        ----------
        paths : List[Path | str]
            list of file paths to open
        kwargs : Dict[str, Any], optional
            keyword arguments to pass to layer adding method, by default {}
        layer_type : Optional[str], optional
            layer type for paths, by default None
        stack : bool or list[list[str]], optional
            True if files should be opened as a stack, by default False.
            Can also be a list containing lists of files to stack.

        Returns
        -------
        added
            list of layers added
        plugin
            plugin used to try opening paths, if any

        Raises
        ------
        TypeError
            when paths is *not* a list or tuple
        NoAvailableReaderError
            when no plugins are available to read path
        ReaderPluginError
            when reading with only available or prefered plugin fails
        MultipleReaderError
            when multiple readers are available to read the path
        """
        paths = [os.fspath(path) for path in paths]  # PathObjects -> str
        _path = paths[0]
        # we want to display the paths nicely so make a help string here
        path_message = f'[{_path}], ...]' if len(paths) > 1 else _path
        readers = get_potential_readers(_path)
        if not readers:
            raise NoAvailableReaderError(
                trans._(
                    'No plugin found capable of reading {path_message}.',
                    path_message=path_message,
                    deferred=True,
                ),
                paths,
            )

        plugin = get_preferred_reader(_path)
        if plugin and plugin not in readers:
            warnings.warn(
                RuntimeWarning(
                    trans._(
                        "Can't find {plugin} plugin associated with {path_message} files. ",
                        plugin=plugin,
                        path_message=path_message,
                    )
                    + trans._(
                        "This may be because you've switched environments, or have uninstalled the plugin without updating the reader preference. "
                    )
                    + trans._(
                        'You can remove this preference in the preference dialog, or by editing `settings.plugins.extension2reader`.'
                    )
                )
            )
            plugin = None

        # preferred plugin exists, or we just have one plugin available
        if plugin or len(readers) == 1:
            plugin = plugin or next(iter(readers.keys()))
            try:
                added = self._add_layers_with_plugins(
                    paths,
                    kwargs=kwargs,
                    stack=stack,
                    plugin=plugin,
                    layer_type=layer_type,
                )
            # plugin failed
            except Exception as e:  # noqa: BLE001
                raise ReaderPluginError(
                    trans._(
                        'Tried opening with {plugin}, but failed.',
                        deferred=True,
                        plugin=plugin,
                    ),
                    plugin,
                    paths,
                ) from e
        # multiple plugins
        else:
            raise MultipleReaderError(
                trans._(
                    'Multiple plugins found capable of reading {path_message}. Select plugin from {plugins} and pass to reading function e.g. `viewer.open(..., plugin=...)`.',
                    path_message=path_message,
                    plugins=readers,
                    deferred=True,
                ),
                list(readers.keys()),
                paths,
            )

        return added

    def _add_layers_with_plugins(
        self,
        paths: list[PathLike],
        *,
        stack: bool,
        kwargs: Optional[Dict] = None,
        plugin: Optional[str] = None,
        layer_type: Optional[LayerTypeName] = None,
    ) -> list[Layer]:
        """Load a path or a list of paths into the viewer using plugins.

        This function is mostly called from self.open_path, where the ``stack``
        argument determines whether a list of strings is handed to plugins one
        at a time, or en-masse.

        Parameters
        ----------
        paths : list of str
            A filepath, directory, or URL (or a list of any) to open. If a
            list, the assumption is that the list is to be treated as a stack.
        kwargs : dict, optional
            keyword arguments that will be used to overwrite any of those that
            are returned in the meta dict from plugins.
        plugin : str, optional
            Name of a plugin to use.  If provided, will force ``path`` to be
            read with the specified ``plugin``.  If the requested plugin cannot
            read ``path``, an exception will be raised.
        layer_type : str, optional
            If provided, will force data read from ``path`` to be passed to the
            corresponding ``add_<layer_type>`` method (along with any
            additional) ``kwargs`` provided to this function.  This *may*
            result in exceptions if the data returned from the path is not
            compatible with the layer_type.
        stack : bool
            See `open` method
            Stack=False => path is unique string, and list of len(1)
            Stack=True => path is list of path

        Returns
        -------
        List[Layer]
            A list of any layers that were added to the viewer.
        """
        from napari.plugins.io import read_data_with_plugins

        assert stack is not None
        assert isinstance(paths, list)
        assert not isinstance(paths, str)
        for p in paths:
            assert isinstance(p, str)

        if stack:
            layer_data, hookimpl = read_data_with_plugins(
                paths, plugin=plugin, stack=stack
            )
        else:
            assert len(paths) == 1
            layer_data, hookimpl = read_data_with_plugins(
                paths, plugin=plugin, stack=stack
            )

        if layer_data is None:
            return []
        # glean layer names from filename. These will be used as *fallback*
        # names, if the plugin does not return a name kwarg in their meta dict.
        filenames: Iterator[PathLike]

        if len(paths) == len(layer_data):
            filenames = iter(paths)
        else:
            # if a list of paths has been returned as a list of layer data
            # without a 1:1 relationship between the two lists we iterate
            # over the first name
            filenames = itertools.repeat(paths[0])

        # add each layer to the viewer
        added: list[Layer] = []  # for layers that get added
        plugin = hookimpl.plugin_name if hookimpl else None
        for data, filename in zip(layer_data, filenames):
            basename, _ext = os.path.splitext(os.path.basename(filename))
            _data = _unify_data_and_user_kwargs(
                data, kwargs, layer_type, fallback_name=basename
            )
            # actually add the layer
            with layer_source(path=filename, reader_plugin=plugin):
                added.extend(self._add_layer_from_data(*_data))
        return added

    def _add_layer_from_data(
        self,
        data,
        meta: Optional[Dict[str, Any]] = None,
        layer_type: Optional[str] = None,
    ) -> list[Layer]:
        """Add arbitrary layer data to the viewer.

        Primarily intended for usage by reader plugin hooks.

        Parameters
        ----------
        data : Any
            Data in a format that is valid for the corresponding `add_*` method
            of the specified ``layer_type``.
        meta : dict, optional
            Dict of keyword arguments that will be passed to the corresponding
            `add_*` method.  MUST NOT contain any keyword arguments that are
            not valid for the corresponding method.
        layer_type : str
            Type of layer to add.  MUST have a corresponding add_* method on
            on the viewer instance.  If not provided, the layer is assumed to
            be "image", unless data.dtype is one of (np.int32, np.uint32,
            np.int64, np.uint64), in which case it is assumed to be "labels".

        Returns
        -------
        layers : list of layers
            A list of layers added to the viewer.

        Raises
        ------
        ValueError
            If ``layer_type`` is not one of the recognized layer types.
        TypeError
            If any keyword arguments in ``meta`` are unexpected for the
            corresponding `add_*` method for this layer_type.

        Examples
        --------
        A typical use case might be to upack a tuple of layer data with a
        specified layer_type.

        >>> viewer = napari.Viewer()
        >>> data = (
        ...     np.random.random((10, 2)) * 20,
        ...     {'face_color': 'blue'},
        ...     'points',
        ... )
        >>> viewer._add_layer_from_data(*data)

        """
        if layer_type is None or layer_type == '':
            # assumes that big integer type arrays are likely labels.
            layer_type = guess_labels(data)
        else:
            layer_type = layer_type.lower()

        if layer_type not in layers.NAMES:
            raise ValueError(
                trans._(
                    "Unrecognized layer_type: '{layer_type}'. Must be one of: {layer_names}.",
                    deferred=True,
                    layer_type=layer_type,
                    layer_names=layers.NAMES,
                )
            )

        try:
            add_method = getattr(self, 'add_' + layer_type)
            layer = add_method(data, **(meta or {}))
        except TypeError as exc:
            if 'unexpected keyword argument' not in str(exc):
                raise
            bad_key = str(exc).split('keyword argument ')[-1]
            raise TypeError(
                trans._(
                    '_add_layer_from_data received an unexpected keyword argument ({bad_key}) for layer type {layer_type}',
                    deferred=True,
                    bad_key=bad_key,
                    layer_type=layer_type,
                )
            ) from exc
        return layer if isinstance(layer, list) else [layer]


def _normalize_layer_data(data: LayerData) -> FullLayerData:
    """Accepts any layerdata tuple, and returns a fully qualified tuple.

    Parameters
    ----------
    data : LayerData
        1-, 2-, or 3-tuple with (data, meta, layer_type).

    Returns
    -------
    FullLayerData
        3-tuple with (data, meta, layer_type)

    Raises
    ------
    ValueError
        If data has len < 1 or len > 3, or if the second item in ``data`` is
        not a ``dict``, or the third item is not a valid layer_type ``str``
    """
    if not isinstance(data, tuple) and 0 < len(data) < 4:
        raise ValueError(
            trans._(
                'LayerData must be a 1-, 2-, or 3-tuple',
                deferred=True,
            )
        )

    _data = list(data)
    if len(_data) > 1:
        if not isinstance(_data[1], dict):
            raise ValueError(
                trans._(
                    'The second item in a LayerData tuple must be a dict',
                    deferred=True,
                )
            )
    else:
        _data.append({})
    if len(_data) > 2:
        if _data[2] not in layers.NAMES:
            raise ValueError(
                trans._(
                    'The third item in a LayerData tuple must be one of: {layers!r}.',
                    deferred=True,
                    layers=layers.NAMES,
                )
            )
    else:
        _data.append(guess_labels(_data[0]))
    return tuple(_data)


def _unify_data_and_user_kwargs(
    data: LayerData,
    kwargs: Optional[dict] = None,
    layer_type: Optional[LayerTypeName] = None,
    fallback_name: Optional[str] = None,
) -> FullLayerData:
    """Merge data returned from plugins with options specified by user.

    If ``data == (_data, _meta, _type)``.  Then:

    - ``kwargs`` will be used to update ``_meta``
    - ``layer_type`` will replace ``_type`` and, if provided, ``_meta`` keys
        will be pruned to layer_type-appropriate kwargs
    - ``fallback_name`` is used if ``not _meta.get('name')``

    .. note:

        If a user specified both layer_type and additional keyword arguments
        to viewer.open(), it is their responsibility to make sure the kwargs
        match the layer_type.

    Parameters
    ----------
    data : LayerData
        1-, 2-, or 3-tuple with (data, meta, layer_type) returned from plugin.
    kwargs : dict, optional
        User-supplied keyword arguments, to override those in ``meta`` supplied
        by plugins.
    layer_type : str, optional
        A user-supplied layer_type string, to override the ``layer_type``
        declared by the plugin.
    fallback_name : str, optional
        A name for the layer, to override any name in ``meta`` supplied by the
        plugin.

    Returns
    -------
    FullLayerData
        Fully qualified LayerData tuple with user-provided overrides.
    """
    _data, _meta, _type = _normalize_layer_data(data)

    if layer_type:
        # the user has explicitly requested this be a certain layer type
        # strip any kwargs from the plugin that are no longer relevant
        _meta = prune_kwargs(_meta, layer_type)
        _type = layer_type

    if kwargs:
        # if user provided kwargs, use to override any meta dict values that
        # were returned by the plugin. We only prune kwargs if the user did
        # *not* specify the layer_type. This means that if a user specified
        # both layer_type and additional keyword arguments to viewer.open(),
        # it is their responsibility to make sure the kwargs match the
        # layer_type.
        _meta.update(prune_kwargs(kwargs, _type) if not layer_type else kwargs)

    if not _meta.get('name') and fallback_name:
        _meta['name'] = fallback_name
    return (_data, _meta, _type)


def prune_kwargs(kwargs: dict[str, Any], layer_type: str) -> dict[str, Any]:
    """Return copy of ``kwargs`` with only keys valid for ``add_<layer_type>``

    Parameters
    ----------
    kwargs : dict
        A key: value mapping where some or all of the keys are parameter names
        for the corresponding ``Viewer.add_<layer_type>`` method.
    layer_type : str
        The type of layer that is going to be added with these ``kwargs``.

    Returns
    -------
    pruned_kwargs : dict
        A key: value mapping where all of the keys are valid parameter names
        for the corresponding ``Viewer.add_<layer_type>`` method.

    Raises
    ------
    ValueError
        If ``ViewerModel`` does not provide an ``add_<layer_type>`` method
        for the provided ``layer_type``.

    Examples
    --------
    >>> test_kwargs = {
    ...     'scale': (0.75, 1),
    ...     'blending': 'additive',
    ...     'size': 10,
    ... }
    >>> prune_kwargs(test_kwargs, 'image')
    {'scale': (0.75, 1), 'blending': 'additive'}

    >>> # only labels has the ``num_colors`` argument
    >>> prune_kwargs(test_kwargs, 'points')
    {'scale': (0.75, 1), 'blending': 'additive', 'size': 10}
    """
    add_method = getattr(ViewerModel, 'add_' + layer_type, None)
    if not add_method or layer_type == 'layer':
        raise ValueError(
            trans._(
                'Invalid layer_type: {layer_type}',
                deferred=True,
                layer_type=layer_type,
            )
        )

    # get valid params for the corresponding add_<layer_type> method
    valid = valid_add_kwargs()[layer_type]
    return {k: v for k, v in kwargs.items() if k in valid}


@lru_cache(maxsize=1)
def valid_add_kwargs() -> dict[str, set[str]]:
    """Return a dict where keys are layer types & values are valid kwargs."""
    valid = {}
    for meth in dir(ViewerModel):
        if not meth.startswith('add_') or meth[4:] == 'layer':
            continue
        params = inspect.signature(getattr(ViewerModel, meth)).parameters
        valid[meth[4:]] = set(params) - {'self', 'kwargs'}
    return valid


for _layer in (
    layers.Labels,
    layers.Points,
    layers.Shapes,
    layers.Surface,
    layers.Tracks,
    layers.Vectors,
):
    func = create_add_method(_layer)
    setattr(ViewerModel, func.__name__, func)<|MERGE_RESOLUTION|>--- conflicted
+++ resolved
@@ -5,11 +5,8 @@
 import os
 import sys
 import warnings
-<<<<<<< HEAD
 from collections import Counter
-=======
 from collections.abc import Iterator, Sequence
->>>>>>> caf6caf1
 from functools import lru_cache
 from pathlib import Path
 from typing import (
