import warnings
from collections import deque
from contextlib import contextmanager
from typing import (
    Callable,
    ClassVar,
    Dict,
    Iterable,
    List,
    Optional,
    Tuple,
    Union,
    cast,
)

import numpy as np
import numpy.typing as npt
import pandas as pd
from scipy import ndimage as ndi
from skimage.draw import polygon2mask

from napari.layers.base import Layer, no_op
from napari.layers.base._base_mouse_bindings import (
    highlight_box_handles,
    transform_with_box,
)
from napari.layers.image._image_utils import guess_multiscale
from napari.layers.image._slice import _ImageSliceResponse
from napari.layers.image.image import _ImageBase
from napari.layers.labels._labels_constants import (
    LabelColorMode,
    LabelsRendering,
    Mode,
)
from napari.layers.labels._labels_mouse_bindings import (
    BrushSizeOnMouseMove,
    draw,
    pick,
)
from napari.layers.labels._labels_utils import (
    expand_slice,
    get_contours,
    indices_in_shape,
    interpolate_coordinates,
    sphere_indices,
)
from napari.layers.utils.color_transformations import transform_color
from napari.layers.utils.layer_utils import _FeatureTable
from napari.utils._dtype import normalize_dtype, vispy_texture_dtype
from napari.utils.colormaps import (
    direct_colormap,
    ensure_colormap,
    label_colormap,
)
from napari.utils.colormaps.colormap import (
    LabelColormap,
<<<<<<< HEAD
    LabelColormapBase,
    _cast_labels_to_minimum_dtype_auto,
    _cast_labels_to_minimum_dtype_direct,
=======
    _cast_labels_data_to_texture_dtype,
    _convert_small_ints_to_unsigned,
>>>>>>> ff7842dc
    minimum_dtype_for_labels,
)
from napari.utils.events import EmitterGroup, Event
from napari.utils.events.custom_types import Array
from napari.utils.geometry import clamp_point_to_bounding_box
from napari.utils.indexing import index_in_slice
from napari.utils.migrations import deprecated_constructor_arg_by_attr
from napari.utils.misc import StringEnum, _is_array_type
from napari.utils.naming import magic_name
from napari.utils.status_messages import generate_layer_coords_status
from napari.utils.translations import trans


class Labels(_ImageBase):
    """Labels (or segmentation) layer.

    An image-like layer where every pixel contains an integer ID
    corresponding to the region it belongs to.

    Parameters
    ----------
    data : array or list of array
        Labels data as an array or multiscale. Must be integer type or bools.
        Please note multiscale rendering is only supported in 2D. In 3D, only
        the lowest resolution scale is displayed.
    num_colors : int
        Number of unique colors to use in colormap.
    features : dict[str, array-like] or DataFrame
        Features table where each row corresponds to a label and each column
        is a feature. The first row corresponds to the background label.
    properties : dict {str: array (N,)} or DataFrame
        Properties for each label. Each property should be an array of length
        N, where N is the number of labels, and the first property corresponds
        to background.
    color : dict of int to str or array
        Custom label to color mapping. Values must be valid color names or RGBA
        arrays.
    seed : float
        Seed for colormap random generator.
    name : str
        Name of the layer.
    metadata : dict
        Layer metadata.
    scale : tuple of float
        Scale factors for the layer.
    translate : tuple of float
        Translation values for the layer.
    rotate : float, 3-tuple of float, or n-D array.
        If a float convert into a 2D rotation matrix using that value as an
        angle. If 3-tuple convert into a 3D rotation matrix, using a yaw,
        pitch, roll convention. Otherwise assume an nD rotation. Angles are
        assumed to be in degrees. They can be converted from radians with
        np.degrees if needed.
    shear : 1-D array or n-D array
        Either a vector of upper triangular values, or an nD shear matrix with
        ones along the main diagonal.
    affine : n-D array or napari.utils.transforms.Affine
        (N+1, N+1) affine transformation matrix in homogeneous coordinates.
        The first (N, N) entries correspond to a linear transform and
        the final column is a length N translation vector and a 1 or a napari
        `Affine` transform object. Applied as an extra transform on top of the
        provided scale, rotate, and shear values.
    opacity : float
        Opacity of the layer visual, between 0.0 and 1.0.
    blending : str
        One of a list of preset blending modes that determines how RGB and
        alpha values of the layer visual get mixed. Allowed values are
        {'opaque', 'translucent', and 'additive'}.
    rendering : str
        3D Rendering mode used by vispy. Must be one {'translucent', 'iso_categorical'}.
        'translucent' renders without lighting. 'iso_categorical' uses isosurface
        rendering to calculate lighting effects on labeled surfaces.
        The default value is 'iso_categorical'.
    depiction : str
        3D Depiction mode. Must be one of {'volume', 'plane'}.
        The default value is 'volume'.
    visible : bool
        Whether the layer visual is currently being displayed.
    multiscale : bool
        Whether the data is a multiscale image or not. Multiscale data is
        represented by a list of array like image data. If not specified by
        the user and if the data is a list of arrays that decrease in shape
        then it will be taken to be multiscale. The first image in the list
        should be the largest. Please note multiscale rendering is only
        supported in 2D. In 3D, only the lowest resolution scale is
        displayed.
    cache : bool
        Whether slices of out-of-core datasets should be cached upon retrieval.
        Currently, this only applies to dask arrays.
    plane : dict or SlicingPlane
        Properties defining plane rendering in 3D. Properties are defined in
        data coordinates. Valid dictionary keys are
        {'position', 'normal', 'thickness', and 'enabled'}.
    experimental_clipping_planes : list of dicts, list of ClippingPlane, or ClippingPlaneList
        Each dict defines a clipping plane in 3D in data coordinates.
        Valid dictionary keys are {'position', 'normal', and 'enabled'}.
        Values on the negative side of the normal are discarded if the plane is enabled.

    Attributes
    ----------
    data : array or list of array
        Integer label data as an array or multiscale. Can be N dimensional.
        Every pixel contains an integer ID corresponding to the region it
        belongs to. The label 0 is rendered as transparent. Please note
        multiscale rendering is only supported in 2D. In 3D, only
        the lowest resolution scale is displayed.
    multiscale : bool
        Whether the data is a multiscale image or not. Multiscale data is
        represented by a list of array like image data. The first image in the
        list should be the largest. Please note multiscale rendering is only
        supported in 2D. In 3D, only the lowest resolution scale is
        displayed.
    metadata : dict
        Labels metadata.
    num_colors : int
        Number of unique colors to use in colormap.
    features : Dataframe-like
        Features table where each row corresponds to a label and each column
        is a feature. The first row corresponds to the background label.
    properties : dict {str: array (N,)}, DataFrame
        Properties for each label. Each property should be an array of length
        N, where N is the number of labels, and the first property corresponds
        to background.
    color : dict of int to str or array
        Custom label to color mapping. Values must be valid color names or RGBA
        arrays. While there is no limit to the number of custom labels, the
        the layer will render incorrectly if they map to more than 1024 distinct
        colors.
    seed : float
        Seed for colormap random generator.
    opacity : float
        Opacity of the labels, must be between 0 and 1.
    contiguous : bool
        If `True`, the fill bucket changes only connected pixels of same label.
    n_edit_dimensions : int
        The number of dimensions across which labels will be edited.
    contour : int
        If greater than 0, displays contours of labels instead of shaded regions
        with a thickness equal to its value. Must be >= 0.
    brush_size : float
        Size of the paint brush in data coordinates.
    selected_label : int
        Index of selected label. Can be greater than the current maximum label.
    mode : str
        Interactive mode. The normal, default mode is PAN_ZOOM, which
        allows for normal interactivity with the canvas.

        In PICK mode the cursor functions like a color picker, setting the
        clicked on label to be the current label. If the background is picked it
        will select the background label `0`.

        In PAINT mode the cursor functions like a paint brush changing any
        pixels it brushes over to the current label. If the background label
        `0` is selected than any pixels will be changed to background and this
        tool functions like an eraser. The size and shape of the cursor can be
        adjusted in the properties widget.

        In FILL mode the cursor functions like a fill bucket replacing pixels
        of the label clicked on with the current label. It can either replace
        all pixels of that label or just those that are contiguous with the
        clicked on pixel. If the background label `0` is selected than any
        pixels will be changed to background and this tool functions like an
        eraser.

        In ERASE mode the cursor functions similarly to PAINT mode, but to
        paint with background label, which effectively removes the label.
    plane : SlicingPlane
        Properties defining plane rendering in 3D.
    experimental_clipping_planes : ClippingPlaneList
        Clipping planes defined in data coordinates, used to clip the volume.

    Notes
    -----
    _selected_color : 4-tuple or None
        RGBA tuple of the color of the selected label, or None if the
        background label `0` is selected.
    """

    events: EmitterGroup
    _colormap: LabelColormapBase

    _modeclass = Mode

    _drag_modes: ClassVar[Dict[Mode, Callable[["Labels", Event], None]]] = {  # type: ignore[assignment]
        Mode.PAN_ZOOM: no_op,
        Mode.TRANSFORM: transform_with_box,
        Mode.PICK: pick,
        Mode.PAINT: draw,
        Mode.FILL: draw,
        Mode.ERASE: draw,
        Mode.POLYGON: no_op,  # the overlay handles mouse events in this mode
    }

    brush_size_on_mouse_move = BrushSizeOnMouseMove(min_brush_size=1)

    _move_modes: ClassVar[Dict[StringEnum, Callable[["Labels", Event], None]]] = {  # type: ignore[assignment]
        Mode.PAN_ZOOM: no_op,
        Mode.TRANSFORM: highlight_box_handles,
        Mode.PICK: no_op,
        Mode.PAINT: brush_size_on_mouse_move,
        Mode.FILL: no_op,
        Mode.ERASE: brush_size_on_mouse_move,
        Mode.POLYGON: no_op,  # the overlay handles mouse events in this mode
    }

    _cursor_modes: ClassVar[Dict[Mode, str]] = {  # type: ignore[assignment]
        Mode.PAN_ZOOM: 'standard',
        Mode.TRANSFORM: 'standard',
        Mode.PICK: 'cross',
        Mode.PAINT: 'circle',
        Mode.FILL: 'cross',
        Mode.ERASE: 'circle',
        Mode.POLYGON: 'cross',
    }

    _history_limit = 100

    @deprecated_constructor_arg_by_attr("seed")
    def __init__(
        self,
        data,
        *,
        num_colors=49,
        features=None,
        properties=None,
        color=None,
        seed_rng=None,
        name=None,
        metadata=None,
        scale=None,
        translate=None,
        rotate=None,
        shear=None,
        affine=None,
        opacity=0.7,
        blending='translucent',
        rendering='iso_categorical',
        depiction='volume',
        visible=True,
        multiscale=None,
        cache=True,
        plane=None,
        experimental_clipping_planes=None,
        projection_mode='none',
    ) -> None:
        if name is None and data is not None:
            name = magic_name(data)

        self._seed = 0.5
        self._seed_rng: Optional[int] = seed_rng
        self._background_label = 0
        self._num_colors = num_colors
        self._random_colormap = label_colormap(
            self.num_colors, self.seed, self._background_label
        )
        self._direct_colormap = direct_colormap()
        self._color_mode = LabelColorMode.AUTO
        self._show_selected_label = False
        self._contour = 0
        self._cached_labels = None
        self._cached_mapped_labels = np.zeros((0, 4), dtype=np.uint8)

        data = self._ensure_int_labels(data)

        super().__init__(
            data,
            rgb=False,
            colormap=self._random_colormap,
            contrast_limits=[0.0, 2**23 - 1.0],
            interpolation2d='nearest',
            interpolation3d='nearest',
            rendering=rendering,
            depiction=depiction,
            iso_threshold=0,
            name=name,
            metadata=metadata,
            scale=scale,
            translate=translate,
            rotate=rotate,
            shear=shear,
            affine=affine,
            opacity=opacity,
            blending=blending,
            visible=visible,
            multiscale=multiscale,
            cache=cache,
            plane=plane,
            experimental_clipping_planes=experimental_clipping_planes,
            projection_mode=projection_mode,
        )

        self.events.add(
            preserve_labels=Event,
            show_selected_label=Event,
            properties=Event,
            n_edit_dimensions=Event,
            contiguous=Event,
            brush_size=Event,
            selected_label=Event,
            color_mode=Event,
            brush_shape=Event,
            contour=Event,
            features=Event,
            paint=Event,
            labels_update=Event,
        )

        from napari.components.overlays.labels_polygon import (
            LabelsPolygonOverlay,
        )

        self._overlays.update({"polygon": LabelsPolygonOverlay()})

        self._feature_table = _FeatureTable.from_layer(
            features=features, properties=properties
        )
        self._label_index = self._make_label_index()

        self._n_edit_dimensions = 2
        self._contiguous = True
        self._brush_size = 10

        self._selected_label = 1
        self.colormap.selection = self._selected_label
        self.colormap.use_selection = self._show_selected_label
        self._prev_selected_label = None
        self._selected_color = self.get_color(self._selected_label)
        self._updated_slice = None
        self.color = color

        self._status = self.mode
        self._preserve_labels = False

        self._reset_history()

        # Trigger generation of view slice and thumbnail
        self.refresh()
        self._reset_editable()

    @property
    def rendering(self):
        """Return current rendering mode.

        Selects a preset rendering mode in vispy that determines how
        lablels are displayed.  Options include:

        * ``translucent``: voxel colors are blended along the view ray until
          the result is opaque.
        * ``iso_categorical``: isosurface for categorical data.
          Cast a ray until a non-background value is encountered. At that
          location, lighning calculations are performed to give the visual
          appearance of a surface.

        Returns
        -------
        str
            The current rendering mode
        """
        return str(self._rendering)

    @rendering.setter
    def rendering(self, rendering):
        self._rendering = LabelsRendering(rendering)
        self.events.rendering()

    @property
    def contiguous(self):
        """bool: fill bucket changes only connected pixels of same label."""
        return self._contiguous

    @contiguous.setter
    def contiguous(self, contiguous):
        self._contiguous = contiguous
        self.events.contiguous()

    @property
    def n_edit_dimensions(self):
        return self._n_edit_dimensions

    @n_edit_dimensions.setter
    def n_edit_dimensions(self, n_edit_dimensions):
        self._n_edit_dimensions = n_edit_dimensions
        self.events.n_edit_dimensions()

    @property
    def contour(self) -> int:
        """int: displays contours of labels instead of shaded regions."""
        return self._contour

    @contour.setter
    def contour(self, contour: int) -> None:
        if contour < 0:
            raise ValueError("contour value must be >= 0")
        self._contour = int(contour)
        self.events.contour()
        self.refresh()

    @property
    def brush_size(self):
        """float: Size of the paint in world coordinates."""
        return self._brush_size

    @brush_size.setter
    def brush_size(self, brush_size):
        self._brush_size = int(brush_size)
        self.cursor_size = self._calculate_cursor_size()
        self.events.brush_size()

    def _calculate_cursor_size(self):
        # Convert from brush size in data coordinates to
        # cursor size in world coordinates
        scale = self._data_to_world.scale
        min_scale = np.min(
            [abs(scale[d]) for d in self._slice_input.displayed]
        )
        return abs(self.brush_size * min_scale)

    @property
    def seed(self):
        """float: Seed for colormap random generator."""
        return self._seed

    @seed.setter
    def seed(self, seed):
        warnings.warn(
            "seed is deprecated since 0.4.19 and will be removed in 0.5.0, please use seed_rng instead",
            FutureWarning,
            stacklevel=2,
        )

        self._seed = seed
        self.colormap = label_colormap(
            self.num_colors, self.seed, self._background_label
        )
        self._cached_labels = None  # invalidate the cached color mapping
        self._selected_color = self.get_color(self.selected_label)
        self.events.colormap()  # Will update the LabelVispyColormap shader
        self.refresh()
        self.events.selected_label()

    @property
    def seed_rng(self) -> Optional[int]:
        return self._seed_rng

    @seed_rng.setter
    def seed_rng(self, seed_rng: Optional[int]) -> None:
        if seed_rng == self._seed_rng:
            return
        self._seed_rng = seed_rng

        if self._seed_rng is None:
            self.colormap = label_colormap(
                self.num_colors, self.seed, self._background_label
            )
        else:
            self.colormap.shuffle(self._seed_rng)
        self._cached_labels = None  # invalidate the cached color mapping
        self._selected_color = self.get_color(self.selected_label)
        self.events.colormap()  # Will update the LabelVispyColormap shader
        self.events.selected_label()

        self.refresh()

    @property
    def colormap(self) -> LabelColormapBase:
        if self.color_mode == LabelColorMode.AUTO:
            return self._random_colormap
        return self._direct_colormap

    @colormap.setter
    def colormap(self, colormap: LabelColormapBase):
        self._set_colormap(colormap)
        if isinstance(self._colormap, LabelColormap):
            self._random_colormap = self._colormap
            color_mode = LabelColorMode.AUTO
        else:
            self._direct_colormap = self._colormap
            # `self._direct_colormap.color_dict` may contain just the default None and background label
            # colors, in which case we need to be in AUTO color mode. Otherwise,
            # `self._direct_colormap.color_dict` contains colors for all labels, and we should be in DIRECT
            # mode.

            # For more information
            # - https://github.com/napari/napari/issues/2479
            # - https://github.com/napari/napari/issues/2953
            if self._is_default_colors(self._direct_colormap.color_dict):
                color_mode = LabelColorMode.AUTO
            else:
                color_mode = LabelColorMode.DIRECT
        self._selected_color = self.get_color(self.selected_label)
        self.color_mode = color_mode

    @property
    def num_colors(self):
        """int: Number of unique colors to use in colormap."""
        return self._num_colors

    @num_colors.setter
    def num_colors(self, num_colors):
        if num_colors < 1 or num_colors >= 2**16:
            raise ValueError("num_colors must be between 1 and 65535")
        self._num_colors = num_colors
        self.colormap = label_colormap(
            num_colors, self.seed, self._background_label
        )
        self._cached_labels = None  # invalidate the cached color mapping
        self._cached_mapped_labels = None
        self.refresh()
        self._selected_color = self.get_color(self.selected_label)
        self.events.selected_label()

    @property
    def data(self):
        """array: Image data."""
        return self._data

    @data.setter
    def data(self, data):
        data = self._ensure_int_labels(data)
        self._data = data
        self._update_dims()
        self.events.data(value=self.data)
        self._reset_editable()

    @property
    def features(self):
        """Dataframe-like features table.

        It is an implementation detail that this is a `pandas.DataFrame`. In the future,
        we will target the currently-in-development Data API dataframe protocol [1].
        This will enable us to use alternate libraries such as xarray or cuDF for
        additional features without breaking existing usage of this.

        If you need to specifically rely on the pandas API, please coerce this to a
        `pandas.DataFrame` using `features_to_pandas_dataframe`.

        References
        ----------
        .. [1]: https://data-apis.org/dataframe-protocol/latest/API.html
        """
        return self._feature_table.values

    @features.setter
    def features(
        self,
        features: Union[Dict[str, np.ndarray], pd.DataFrame],
    ) -> None:
        self._feature_table.set_values(features)
        self._label_index = self._make_label_index()
        self.events.properties()
        self.events.features()

    @property
    def properties(self) -> Dict[str, np.ndarray]:
        """dict {str: array (N,)}, DataFrame: Properties for each label."""
        return self._feature_table.properties()

    @properties.setter
    def properties(self, properties: Dict[str, Array]):
        self.features = properties

    def _make_label_index(self) -> Dict[int, int]:
        features = self._feature_table.values
        label_index = {}
        if 'index' in features:
            label_index = {i: k for k, i in enumerate(features['index'])}
        elif features.shape[1] > 0:
            label_index = {i: i for i in range(features.shape[0])}
        return label_index

    @property
    def color(self) -> dict:
        """dict: custom color dict for label coloring"""
        return {**self._direct_colormap.color_dict}

    @color.setter
    def color(self, color):
        if not color:
            color = {}

        if self._background_label not in color:
            color[self._background_label] = 'transparent'

        default_color = color.pop(None, 'black')
        # this is default color for label that is not in the color dict
        # is provided as None key
        # we pop it as `None` cannot be cast to float
        self._validate_colors(color)

        color[None] = default_color

        colors = {
            label: transform_color(color_str)[0]
            for label, color_str in color.items()
        }

        self._color = colors
        self.colormap = direct_colormap(colors)

    @classmethod
    def _validate_colors(cls, labels: Iterable[int]):
        """Check whether any of the given labels will be aliased together.

        See https://github.com/napari/napari/issues/6084 for details.
        """
        labels_int = np.fromiter(labels, dtype=int)
        labels_unique = np.unique(cls._to_vispy_texture_dtype(labels_int))
        if labels_unique.size == labels_int.size:
            return

        # recalculate here second time to provide best performance on colors that are not colliding
        labels_unique, inverse, count = np.unique(
            cls._to_vispy_texture_dtype(labels_int),
            return_inverse=True,
            return_counts=True,
        )
        collided_idx = np.where(count > 1)[0]
        aliased_list = [
            labels_int[np.where(inverse == idx)[0]] for idx in collided_idx
        ]

        alias_string = "\n".join(
            trans._(
                'Labels {col_li} will display as the same color as {col_la};',
                col_li=",".join(str(i) for i in lst[:-1]),
                col_la=str(lst[-1]),
            )
            for lst in aliased_list
        )
        warn_text = trans._(
            "Because integer labels are cast to less-precise float for display, "
            "the following label sets will render as the same color:\n"
            "{alias_string}\n"
            "See https://github.com/napari/napari/issues/6084 for details.",
            alias_string=alias_string,
        )
        warnings.warn(warn_text, category=RuntimeWarning)

    def _is_default_colors(self, color):
        """Returns True if color contains only default colors, otherwise False.

        Default colors are black for `None` and transparent for
        `self._background_label`.

        Parameters
        ----------
        color : Dict
            Dictionary of label value to color array

        Returns
        -------
        bool
            True if color contains only default colors, otherwise False.
        """
        if len(color) != 2:
            return False

        if not hasattr(self, '_color'):
            return False

        default_keys = [None, self._background_label]
        if set(default_keys) != set(color.keys()):
            return False

        for key in default_keys:
            if not np.allclose(self._color[key], color[key]):
                return False

        return True

    def _ensure_int_labels(self, data):
        """Ensure data is integer by converting from bool if required, raising an error otherwise."""
        looks_multiscale, data = guess_multiscale(data)
        if not looks_multiscale:
            data = [data]
        int_data = []
        for data_level in data:
            # normalize_dtype turns e.g. tensorstore or torch dtypes into
            # numpy dtypes
            if np.issubdtype(normalize_dtype(data_level.dtype), np.floating):
                raise TypeError(
                    trans._(
                        "Only integer types are supported for Labels layers, but data contains {data_level_type}.",
                        data_level_type=data_level.dtype,
                    )
                )
            if data_level.dtype == bool:
                int_data.append(data_level.astype(np.int8))
            else:
                int_data.append(data_level)
        data = int_data
        if not looks_multiscale:
            data = data[0]
        return data

    def _get_state(self):
        """Get dictionary of layer state.

        Returns
        -------
        state : dict
            Dictionary of layer state.
        """
        state = self._get_base_state()
        state.update(
            {
                'multiscale': self.multiscale,
                'num_colors': self.num_colors,
                'properties': self.properties,
                'rendering': self.rendering,
                'depiction': self.depiction,
                'plane': self.plane.dict(),
                'experimental_clipping_planes': [
                    plane.dict() for plane in self.experimental_clipping_planes
                ],
                'seed_rng': self.seed_rng,
                'data': self.data,
                'color': self.color,
                'features': self.features,
            }
        )
        return state

    @property
    def selected_label(self):
        """int: Index of selected label."""
        return self._selected_label

    @selected_label.setter
    def selected_label(self, selected_label):
        if selected_label == self.selected_label:
            return

        self._prev_selected_label = self.selected_label
        self.colormap.selection = selected_label
        self._selected_label = selected_label
        self._selected_color = self.get_color(selected_label)

        self.events.selected_label()

        if self.show_selected_label:
            self._cached_labels = None  # invalidates labels cache
            self.refresh()

    def swap_selected_and_background_labels(self):
        """Swap between the selected label and the background label."""
        if self.selected_label != self._background_label:
            self.selected_label = self._background_label
        else:
            self.selected_label = self._prev_selected_label

    @property
    def color_mode(self):
        """Color mode to change how color is represented.

        AUTO (default) allows color to be set via a hash function with a seed.

        DIRECT allows color of each label to be set directly by a color dict.
        """
        return str(self._color_mode)

    @color_mode.setter
    def color_mode(self, color_mode: Union[str, LabelColorMode]):
        color_mode = LabelColorMode(color_mode)
        self._cached_labels = None  # invalidates labels cache
        self._color_mode = color_mode
        if color_mode == LabelColorMode.AUTO:
            self._colormap = ensure_colormap(self._random_colormap)
        else:
            self._colormap = ensure_colormap(self._direct_colormap)
        self._selected_color = self.get_color(self.selected_label)
        self.events.color_mode()
        self.events.colormap()  # If remove this emitting, connect shader update to color_mode
        self.events.selected_label()
        self.refresh()

    @property
    def show_selected_label(self):
        """Whether to filter displayed labels to only the selected label or not"""
        return self._show_selected_label

    @show_selected_label.setter
    def show_selected_label(self, show_selected):
        self._show_selected_label = show_selected
        self.colormap.use_selection = show_selected
        self.colormap.selection = self.selected_label
        self.events.show_selected_label(show_selected_label=show_selected)
        self._cached_labels = None
        self.refresh()

    # Only overriding to change the docstring
    @property
    def mode(self):
        """MODE: Interactive mode. The normal, default mode is PAN_ZOOM, which
        allows for normal interactivity with the canvas.

        In PICK mode the cursor functions like a color picker, setting the
        clicked on label to be the current label. If the background is picked it
        will select the background label `0`.

        In PAINT mode the cursor functions like a paint brush changing any
        pixels it brushes over to the current label. If the background label
        `0` is selected than any pixels will be changed to background and this
        tool functions like an eraser. The size and shape of the cursor can be
        adjusted in the properties widget.

        In FILL mode the cursor functions like a fill bucket replacing pixels
        of the label clicked on with the current label. It can either replace
        all pixels of that label or just those that are contiguous with the
        clicked on pixel. If the background label `0` is selected than any
        pixels will be changed to background and this tool functions like an
        eraser.

        In ERASE mode the cursor functions similarly to PAINT mode, but to
        paint with background label, which effectively removes the label.
        """
        return Layer.mode.fget(self)

    # Only overriding to change the docstring of the setter above
    @mode.setter
    def mode(self, mode):
        Layer.mode.fset(self, mode)

    def _mode_setter_helper(self, mode):
        mode = super()._mode_setter_helper(mode)
        if mode == self._mode:
            return mode

        self._overlays["polygon"].enabled = mode == Mode.POLYGON
        if mode in {Mode.PAINT, Mode.ERASE}:
            self.cursor_size = self._calculate_cursor_size()

        return mode

    @property
    def preserve_labels(self):
        """Defines if painting should preserve existing labels.

        Default to false to allow paint on existing labels. When
        set to true, existing labels will be preserved during painting.
        """
        return self._preserve_labels

    @preserve_labels.setter
    def preserve_labels(self, preserve_labels: bool):
        self._preserve_labels = preserve_labels
        self.events.preserve_labels(preserve_labels=preserve_labels)

    @property
    def contrast_limits(self):
        return self._contrast_limits

    @contrast_limits.setter
    def contrast_limits(self, value):
        # Setting contrast_limits of labels layers leads to wrong visualization
        # of the layer, so we ignore the value
        self._contrast_limits = (0, 1)

    def _reset_editable(self) -> None:
        self.editable = not self.multiscale

    def _on_editable_changed(self) -> None:
        if not self.editable:
            self.mode = Mode.PAN_ZOOM
            self._reset_history()

    @staticmethod
    def _to_vispy_texture_dtype(data):
        """Convert data to a dtype that can be used as a VisPy texture.

        Labels layers allow all integer dtypes for data, but only a subset
        are supported by VisPy textures. For now, we convert all data to
        float32 as it can represent all input values (though not losslessly,
        see https://github.com/napari/napari/issues/6084).
        """
        return vispy_texture_dtype(data)

    def _update_slice_response(self, response: _ImageSliceResponse) -> None:
        """Override to convert raw slice data to displayed label colors."""
        response = response.to_displayed(self._raw_to_displayed)
        super()._update_slice_response(response)

    def _partial_labels_refresh(self):
        """Prepares and displays only an updated part of the labels."""

        if self._updated_slice is None or not self.loaded:
            return

        dims_displayed = self._slice_input.displayed
        raw_displayed = self._slice.image.raw

        # Keep only the dimensions that correspond to the current view
        updated_slice = tuple(
            self._updated_slice[index] for index in dims_displayed
        )

        offset = [axis_slice.start for axis_slice in updated_slice]

        colors_sliced = self._raw_to_displayed(
            raw_displayed, data_slice=updated_slice
        )
        # The next line is needed to make the following tests pass in
        # napari/_vispy/_tests/:
        # - test_vispy_labels_layer.py::test_labels_painting
        # - test_vispy_labels_layer.py::test_labels_fill_slice
        # See https://github.com/napari/napari/pull/6112/files#r1291613760
        # and https://github.com/napari/napari/issues/6185
        self._slice.image.view[updated_slice] = colors_sliced

        self.events.labels_update(data=colors_sliced, offset=offset)
        self._updated_slice = None

    def _calculate_contour(
        self, labels: np.ndarray, data_slice: Tuple[slice, ...]
    ) -> Optional[np.ndarray]:
        """Calculate the contour of a given label array within the specified data slice.

        Parameters
        ----------
        labels : np.ndarray
            The label array.
        data_slice : Tuple[slice, ...]
            The slice of the label array on which to calculate the contour.

        Returns
        -------
        Optional[np.ndarray]
            The calculated contour as a boolean mask array.
            Returns None if the contour parameter is less than 1,
            or if the label array has more than 2 dimensions.
        """
        if self.contour < 1:
            return None
        if labels.ndim > 2:
            warnings.warn(
                trans._(
                    "Contours are not displayed during 3D rendering",
                    deferred=True,
                )
            )
            return None

        expanded_slice = expand_slice(data_slice, labels.shape, 1)
        sliced_labels = get_contours(
            labels[expanded_slice],
            self.contour,
            self._background_label,
        )

        # Remove the latest one-pixel border from the result
        delta_slice = tuple(
            slice(s1.start - s2.start, s1.stop - s2.start)
            for s1, s2 in zip(data_slice, expanded_slice)
        )
        return sliced_labels[delta_slice]

    def _get_cache_dtype(self) -> np.dtype:
        if self.color_mode == LabelColorMode.DIRECT:
            return minimum_dtype_for_labels(
                self._direct_colormap.unique_colors_num() + 2
            )
        return minimum_dtype_for_labels(self.num_colors)

    def _setup_cache(self, labels):
        """
        Initializes the cache for the Labels layer

        Parameters
        ----------
        labels : numpy array
            The labels data to be cached
        """
        if self._cached_labels is not None:
            return

        self._cached_labels = np.zeros_like(labels)
        self._cached_mapped_labels = np.zeros_like(
            labels, dtype=self._get_cache_dtype()
        )

    def _raw_to_displayed(
        self, raw, data_slice: Optional[Tuple[slice, ...]] = None
    ) -> np.ndarray:
        """Determine displayed image from a saved raw image and a saved seed.

        This function ensures that the 0 label gets mapped to the 0 displayed
        pixel.

        Parameters
        ----------
        raw : array or int
            Raw integer input image.

        data_slice : numpy array slice
            Slice that specifies the portion of the input image that
            should be computed and displayed.
            If None, the whole input image will be processed.

        Returns
        -------
        mapped_labels : array
            Encoded colors mapped between 0 and 1 to be displayed.
        """
        if data_slice is None:
            data_slice = tuple(slice(0, size) for size in raw.shape)
        else:
            self._setup_cache(raw)

        labels = raw  # for readability

        sliced_labels = self._calculate_contour(labels, data_slice)

        # lookup function -> self._as_type

        if sliced_labels is None:
            sliced_labels = labels[data_slice]

        # cache the labels and keep track of when values are changed
        update_mask = None
        if (
            self._cached_labels is not None
            and self._cached_mapped_labels is not None
            and self._cached_labels.shape == labels.shape
        ):
            update_mask = self._cached_labels[data_slice] != sliced_labels
            # Select only a subset with changes for further computations
            labels_to_map = sliced_labels[update_mask]
            # Update the cache
            self._cached_labels[data_slice][update_mask] = labels_to_map
        else:
            labels_to_map = sliced_labels

        # If there are no changes, just return the cached image
        if labels_to_map.size == 0:
            return self._cached_mapped_labels[data_slice]

        if self.color_mode == LabelColorMode.AUTO:
            mapped_labels = _cast_labels_data_to_texture_dtype(
                labels_to_map, self._random_colormap
            )
        else:  # direct
            mapped_labels = _cast_labels_to_minimum_dtype_direct(
                labels_to_map, self._direct_colormap
            )

        if self._cached_labels is not None:
            if update_mask is not None:
                self._cached_mapped_labels[data_slice][
                    update_mask
                ] = mapped_labels
            else:
                self._cached_mapped_labels[data_slice] = mapped_labels
            return self._cached_mapped_labels[data_slice]
        return mapped_labels

    def _update_thumbnail(self):
        """Update the thumbnail with current data and colormap.

        This is overridden from _ImageBase because we don't need to do things
        like adjusting gamma or changing the data based on the contrast
        limits.
        """
        if not self.loaded:
            # ASYNC_TODO: Do not compute the thumbnail until we are loaded.
            # Is there a nicer way to prevent this from getting called?
            return

        image = self._slice.thumbnail.raw
        if self._slice_input.ndisplay == 3 and self.ndim > 2:
            # we are only using the current slice so `image` will never be
            # bigger than 3. If we are in this clause, it is exactly 3, so we
            # use max projection. For labels, ideally we would use "first
            # nonzero projection", but we leave that for a future PR. (TODO)
            image = np.max(image, axis=0)
        imshape = np.array(image.shape[:2])
        thumbshape = np.array(self._thumbnail_shape[:2])

        raw_zoom_factor = np.min(thumbshape / imshape)
        new_shape = np.clip(
            raw_zoom_factor * imshape, a_min=1, a_max=thumbshape
        )
        zoom_factor = tuple(new_shape / imshape)

        downsampled = ndi.zoom(image, zoom_factor, prefilter=False, order=0)
        if self.color_mode == LabelColorMode.AUTO:
            color_array = self.colormap.map(downsampled)
        else:  # direct
            color_array = self._direct_colormap.map(downsampled)
        color_array[..., 3] *= self.opacity

        self.thumbnail = color_array

    def new_colormap(self):
        self.seed_rng = np.random.default_rng().integers(2**32 - 1)

    def get_color(self, label):
        """Return the color corresponding to a specific label."""
        if label == self._background_label:
            col = None
        elif label is None or (
            self.show_selected_label and label != self.selected_label
        ):
            col = self.colormap.map(self._background_label)[0]
        else:
            # raw_dtype = self._slice.image.raw.dtype
            # val = _convert_small_ints_to_unsigned(
            #     np.array([label]).astype(raw_dtype)
            # )
            col = self.colormap.map(label)[0]
        return col

    def _get_value_ray(
        self,
        start_point: Optional[np.ndarray],
        end_point: Optional[np.ndarray],
        dims_displayed: List[int],
    ) -> Optional[int]:
        """Get the first non-background value encountered along a ray.

        Parameters
        ----------
        start_point : np.ndarray
            (n,) array containing the start point of the ray in data coordinates.
        end_point : np.ndarray
            (n,) array containing the end point of the ray in data coordinates.
        dims_displayed : List[int]
            The indices of the dimensions currently displayed in the viewer.

        Returns
        -------
        value : Optional[int]
            The first non-zero value encountered along the ray. If none
            was encountered or the viewer is in 2D mode, None is returned.
        """
        if start_point is None or end_point is None:
            return None
        if len(dims_displayed) == 3:
            # only use get_value_ray on 3D for now
            # we use dims_displayed because the image slice
            # has its dimensions  in th same order as the vispy
            # Volume
            # Account for downsampling in the case of multiscale
            # -1 means lowest resolution here.
            start_point = (
                start_point[dims_displayed]
                / self.downsample_factors[-1][dims_displayed]
            )
            end_point = (
                end_point[dims_displayed]
                / self.downsample_factors[-1][dims_displayed]
            )
            start_point = cast(np.ndarray, start_point)
            end_point = cast(np.ndarray, end_point)
            sample_ray = end_point - start_point
            length_sample_vector = np.linalg.norm(sample_ray)
            n_points = int(2 * length_sample_vector)
            sample_points = np.linspace(
                start_point, end_point, n_points, endpoint=True
            )
            im_slice = self._slice.image.raw
            # ensure the bounding box is for the proper multiscale level
            bounding_box = self._display_bounding_box_at_level(
                dims_displayed, self.data_level
            )
            # the display bounding box is returned as a closed interval
            # (i.e. the endpoint is included) by the method, but we need
            # open intervals in the code that follows, so we add 1.
            bounding_box[:, 1] += 1

            clamped = clamp_point_to_bounding_box(
                sample_points,
                bounding_box,
            ).astype(int)
            values = im_slice[tuple(clamped.T)]
            nonzero_indices = np.flatnonzero(values)
            if len(nonzero_indices > 0):
                # if a nonzer0 value was found, return the first one
                return values[nonzero_indices[0]]

        return None

    def _get_value_3d(
        self,
        start_point: Optional[np.ndarray],
        end_point: Optional[np.ndarray],
        dims_displayed: List[int],
    ) -> Optional[int]:
        """Get the first non-background value encountered along a ray.

        Parameters
        ----------
        start_point : np.ndarray
            (n,) array containing the start point of the ray in data coordinates.
        end_point : np.ndarray
            (n,) array containing the end point of the ray in data coordinates.
        dims_displayed : List[int]
            The indices of the dimensions currently displayed in the viewer.

        Returns
        -------
        value : int
            The first non-zero value encountered along the ray. If a
            non-zero value is not encountered, returns 0 (the background value).
        """
        return (
            self._get_value_ray(
                start_point=start_point,
                end_point=end_point,
                dims_displayed=dims_displayed,
            )
            or 0
        )

    def _reset_history(self, event=None):
        self._undo_history = deque(maxlen=self._history_limit)
        self._redo_history = deque(maxlen=self._history_limit)
        self._staged_history = []
        self._block_history = False

    @contextmanager
    def block_history(self):
        """Context manager to group history-editing operations together.

        While in the context, history atoms are grouped together into a
        "staged" history. When exiting the context, that staged history is
        committed to the undo history queue, and an event is emitted
        containing the change.
        """
        prev = self._block_history
        self._block_history = True
        try:
            yield
            self._commit_staged_history()
        finally:
            self._block_history = prev

    def _commit_staged_history(self):
        """Save staged history to undo history and clear it."""
        if self._staged_history:
            self._append_to_undo_history(self._staged_history)
            self._staged_history = []

    def _append_to_undo_history(self, item):
        """Append item to history and emit paint event.

        Parameters
        ----------
        item : List[Tuple[ndarray, ndarray, int]]
            list of history atoms to append to undo history.
        """
        self._undo_history.append(item)
        self.events.paint(value=item)

    def _save_history(self, value):
        """Save a history "atom" to the undo history.

        A history "atom" is a single change operation to the array. A history
        *item* is a collection of atoms that were applied together to make a
        single change. For example, when dragging and painting, at each mouse
        callback we create a history "atom", but we save all those atoms in
        a single history item, since we would want to undo one drag in one
        undo operation.

        Parameters
        ----------
        value : 3-tuple of arrays
            The value is a 3-tuple containing:

            - a numpy multi-index, pointing to the array elements that were
              changed
            - the values corresponding to those elements before the change
            - the value(s) after the change
        """
        self._redo_history.clear()
        if self._block_history:
            self._staged_history.append(value)
        else:
            self._append_to_undo_history([value])

    def _load_history(self, before, after, undoing=True):
        """Load a history item and apply it to the array.

        Parameters
        ----------
        before : list of history items
            The list of elements from which we want to load.
        after : list of history items
            The list of element to which to append the loaded element. In the
            case of an undo operation, this is the redo queue, and vice versa.
        undoing : bool
            Whether we are undoing (default) or redoing. In the case of
            redoing, we apply the "after change" element of a history element
            (the third element of the history "atom").

        See Also
        --------
        Labels._save_history
        """
        if len(before) == 0:
            return

        history_item = before.pop()
        after.append(list(reversed(history_item)))
        for prev_indices, prev_values, next_values in reversed(history_item):
            values = prev_values if undoing else next_values
            self.data[prev_indices] = values

        self.refresh()

    def undo(self):
        self._load_history(
            self._undo_history, self._redo_history, undoing=True
        )

    def redo(self):
        self._load_history(
            self._redo_history, self._undo_history, undoing=False
        )

    def fill(self, coord, new_label, refresh=True):
        """Replace an existing label with a new label, either just at the
        connected component if the `contiguous` flag is `True` or everywhere
        if it is `False`, working in the number of dimensions specified by
        the `n_edit_dimensions` flag.

        Parameters
        ----------
        coord : sequence of float
            Position of mouse cursor in image coordinates.
        new_label : int
            Value of the new label to be filled in.
        refresh : bool
            Whether to refresh view slice or not. Set to False to batch paint
            calls.
        """
        int_coord = tuple(np.round(coord).astype(int))
        # If requested fill location is outside data shape then return
        if np.any(np.less(int_coord, 0)) or np.any(
            np.greater_equal(int_coord, self.data.shape)
        ):
            return

        # If requested new label doesn't change old label then return
        old_label = np.asarray(self.data[int_coord]).item()
        if old_label == new_label or (
            self.preserve_labels and old_label != self._background_label
        ):
            return

        dims_to_fill = sorted(
            self._slice_input.order[-self.n_edit_dimensions :]
        )
        data_slice_list = list(int_coord)
        for dim in dims_to_fill:
            data_slice_list[dim] = slice(None)
        data_slice = tuple(data_slice_list)
        labels = np.asarray(self.data[data_slice])
        slice_coord = tuple(int_coord[d] for d in dims_to_fill)

        matches = labels == old_label
        if self.contiguous:
            # if contiguous replace only selected connected component
            labeled_matches, num_features = ndi.label(matches)
            if num_features != 1:
                match_label = labeled_matches[slice_coord]
                matches = np.logical_and(
                    matches, labeled_matches == match_label
                )

        match_indices_local = np.nonzero(matches)
        if self.ndim not in {2, self.n_edit_dimensions}:
            n_idx = len(match_indices_local[0])
            match_indices = []
            j = 0
            for d in data_slice:
                if isinstance(d, slice):
                    match_indices.append(match_indices_local[j])
                    j += 1
                else:
                    match_indices.append(np.full(n_idx, d, dtype=np.intp))
        else:
            match_indices = match_indices_local

        match_indices = _coerce_indices_for_vectorization(
            self.data, match_indices
        )

        self.data_setitem(match_indices, new_label, refresh)

    def _draw(self, new_label, last_cursor_coord, coordinates):
        """Paint into coordinates, accounting for mode and cursor movement.

        The draw operation depends on the current mode of the layer.

        Parameters
        ----------
        new_label : int
            value of label to paint
        last_cursor_coord : sequence
            last painted cursor coordinates
        coordinates : sequence
            new cursor coordinates
        """
        if coordinates is None:
            return
        interp_coord = interpolate_coordinates(
            last_cursor_coord, coordinates, self.brush_size
        )
        for c in interp_coord:
            if (
                self._slice_input.ndisplay == 3
                and self.data[tuple(np.round(c).astype(int))] == 0
            ):
                continue
            if self._mode in [Mode.PAINT, Mode.ERASE]:
                self.paint(c, new_label, refresh=False)
            elif self._mode == Mode.FILL:
                self.fill(c, new_label, refresh=False)
        self._partial_labels_refresh()

    def paint(self, coord, new_label, refresh=True):
        """Paint over existing labels with a new label, using the selected
        brush shape and size, either only on the visible slice or in all
        n dimensions.

        Parameters
        ----------
        coord : sequence of int
            Position of mouse cursor in image coordinates.
        new_label : int
            Value of the new label to be filled in.
        refresh : bool
            Whether to refresh view slice or not. Set to False to batch paint
            calls.
        """
        shape, dims_to_paint = self._get_shape_and_dims_to_paint()
        paint_scale = np.array(
            [self.scale[i] for i in dims_to_paint], dtype=float
        )

        slice_coord = [int(np.round(c)) for c in coord]
        if self.n_edit_dimensions < self.ndim:
            coord_paint = [coord[i] for i in dims_to_paint]
        else:
            coord_paint = coord

        # Ensure circle doesn't have spurious point
        # on edge by keeping radius as ##.5
        radius = np.floor(self.brush_size / 2) + 0.5
        mask_indices = sphere_indices(radius, tuple(paint_scale))

        mask_indices = mask_indices + np.round(np.array(coord_paint)).astype(
            int
        )

        self._paint_indices(
            mask_indices, new_label, shape, dims_to_paint, slice_coord, refresh
        )

    def paint_polygon(self, points, new_label):
        """Paint a polygon over existing labels with a new label.

        Parameters
        ----------
        points : list of coordinates
            List of coordinates of the vertices of a polygon.
        new_label : int
            Value of the new label to be filled in.
        """
        shape, dims_to_paint = self._get_shape_and_dims_to_paint()

        if len(dims_to_paint) != 2:
            raise NotImplementedError(
                "Polygon painting is implemented only in 2D."
            )

        points = np.array(points, dtype=int)
        slice_coord = points[0].tolist()
        points2d = points[:, dims_to_paint]

        polygon_mask = polygon2mask(shape, points2d)
        mask_indices = np.argwhere(polygon_mask)
        self._paint_indices(
            mask_indices,
            new_label,
            shape,
            dims_to_paint,
            slice_coord,
            refresh=True,
        )

    def _paint_indices(
        self,
        mask_indices,
        new_label,
        shape,
        dims_to_paint,
        slice_coord=None,
        refresh=True,
    ):
        """Paint over existing labels with a new label, using the selected
        mask indices, either only on the visible slice or in all n dimensions.

        Parameters
        ----------
        mask_indices : numpy array of integer coordinates
            Mask to paint represented by an array of its coordinates.
        new_label : int
            Value of the new label to be filled in.
        shape : list
            The label data shape upon which painting is performed.
        dims_to_paint : list
            List of dimensions of the label data that are used for painting.
        refresh : bool
            Whether to refresh view slice or not. Set to False to batch paint
            calls.
        """
        dims_not_painted = sorted(
            self._slice_input.order[: -self.n_edit_dimensions]
        )
        # discard candidate coordinates that are out of bounds
        mask_indices = indices_in_shape(mask_indices, shape)

        # Transfer valid coordinates to slice_coord,
        # or expand coordinate if 3rd dim in 2D image
        slice_coord_temp = list(mask_indices.T)
        if self.n_edit_dimensions < self.ndim:
            for j, i in enumerate(dims_to_paint):
                slice_coord[i] = slice_coord_temp[j]
            for i in dims_not_painted:
                slice_coord[i] = slice_coord[i] * np.ones(
                    mask_indices.shape[0], dtype=int
                )
        else:
            slice_coord = slice_coord_temp

        slice_coord = _coerce_indices_for_vectorization(self.data, slice_coord)

        # slice coord is a tuple of coordinate arrays per dimension
        # subset it if we want to only paint into background/only erase
        # current label
        if self.preserve_labels:
            if new_label == self._background_label:
                keep_coords = self.data[slice_coord] == self.selected_label
            else:
                keep_coords = self.data[slice_coord] == self._background_label
            slice_coord = tuple(sc[keep_coords] for sc in slice_coord)

        self.data_setitem(slice_coord, new_label, refresh)

    def _get_shape_and_dims_to_paint(self) -> Tuple[list, list]:
        dims_to_paint = sorted(self._get_dims_to_paint())
        shape = self.data.shape

        if self.n_edit_dimensions < self.ndim:
            shape = [shape[i] for i in dims_to_paint]

        return shape, dims_to_paint

    def _get_dims_to_paint(self) -> list:
        return list(self._slice_input.order[-self.n_edit_dimensions :])

    def data_setitem(self, indices, value, refresh=True):
        """Set `indices` in `data` to `value`, while writing to edit history.

        Parameters
        ----------
        indices : tuple of arrays of int
            Indices in data to overwrite. Must be a tuple of arrays of length
            equal to the number of data dimensions. (Fancy indexing in [1]_).
        value : int or array of int
            New label value(s). If more than one value, must match or
            broadcast with the given indices.
        refresh : bool, default True
            whether to refresh the view, by default True

        References
        ----------
        ..[1] https://numpy.org/doc/stable/user/basics.indexing.html
        """
        changed_indices = self.data[indices] != value
        indices = tuple([x[changed_indices] for x in indices])

        if not indices or indices[0].size == 0:
            return

        self._save_history(
            (
                indices,
                np.array(self.data[indices], copy=True),
                value,
            )
        )

        # update the labels image
        self.data[indices] = value

        if not (  # if not a numpy array or numpy-backed xarray
            isinstance(self.data, np.ndarray)
            or isinstance(getattr(self.data, 'data', None), np.ndarray)
        ):
            # In the absence of slicing, the current slice becomes
            # invalidated by data_setitem; only in the special case of a NumPy
            # array, or a NumPy-array-backed Xarray, is the slice a view and
            # therefore updated automatically.
            # For other types, we update it manually here.
            slice_input = self._slice.slice_input
            point = np.round(
                self.world_to_data(slice_input.world_slice.point)
            ).astype(int)
            pt_not_disp = {
                dim: point[dim] for dim in slice_input.not_displayed
            }
            displayed_indices = index_in_slice(indices, pt_not_disp)
            self._slice.image.raw[displayed_indices] = value

        # tensorstore and xarray do not return their indices in
        # np.ndarray format, so they need to be converted explicitly
        if not isinstance(self.data, np.ndarray):
            indices = [np.array(x).flatten() for x in indices]

        updated_slice = tuple(
            [
                slice(min(axis_indices), max(axis_indices) + 1)
                for axis_indices in indices
            ]
        )

        if self.contour > 0:
            # Expand the slice by 1 pixel as the changes can go beyond
            # the original slice because of the morphological dilation
            # (1 pixel because get_countours always applies 1 pixel dilation)
            updated_slice = expand_slice(updated_slice, self.data.shape, 1)

        if self._updated_slice is None:
            self._updated_slice = updated_slice
        else:
            self._updated_slice = tuple(
                [
                    slice(min(s1.start, s2.start), max(s1.stop, s2.stop))
                    for s1, s2 in zip(updated_slice, self._updated_slice)
                ]
            )

        if refresh is True:
            self._partial_labels_refresh()

    def get_status(
        self,
        position: Optional[npt.ArrayLike] = None,
        *,
        view_direction: Optional[npt.ArrayLike] = None,
        dims_displayed: Optional[List[int]] = None,
        world: bool = False,
    ) -> dict:
        """Status message information of the data at a coordinate position.

        Parameters
        ----------
        position : tuple
            Position in either data or world coordinates.
        view_direction : Optional[np.ndarray]
            A unit vector giving the direction of the ray in nD world coordinates.
            The default value is None.
        dims_displayed : Optional[List[int]]
            A list of the dimensions currently being displayed in the viewer.
            The default value is None.
        world : bool
            If True the position is taken to be in world coordinates
            and converted into data coordinates. False by default.

        Returns
        -------
        source_info : dict
            Dict containing a information that can be used in a status update.
        """
        if position is not None:
            value = self.get_value(
                position,
                view_direction=view_direction,
                dims_displayed=dims_displayed,
                world=world,
            )
        else:
            value = None

        source_info = self._get_source_info()

        pos = position
        if pos is not None:
            pos = np.asarray(pos)[-self.ndim :]
        source_info['coordinates'] = generate_layer_coords_status(pos, value)

        # if this labels layer has properties
        properties = self._get_properties(
            position,
            view_direction=np.asarray(view_direction),
            dims_displayed=dims_displayed,
            world=world,
        )
        if properties:
            source_info['coordinates'] += "; " + ", ".join(properties)

        return source_info

    def _get_tooltip_text(
        self,
        position,
        *,
        view_direction: Optional[np.ndarray] = None,
        dims_displayed: Optional[List[int]] = None,
        world: bool = False,
    ):
        """
        tooltip message of the data at a coordinate position.

        Parameters
        ----------
        position : tuple
            Position in either data or world coordinates.
        view_direction : Optional[np.ndarray]
            A unit vector giving the direction of the ray in nD world coordinates.
            The default value is None.
        dims_displayed : Optional[List[int]]
            A list of the dimensions currently being displayed in the viewer.
            The default value is None.
        world : bool
            If True the position is taken to be in world coordinates
            and converted into data coordinates. False by default.

        Returns
        -------
        msg : string
            String containing a message that can be used as a tooltip.
        """
        return "\n".join(
            self._get_properties(
                position,
                view_direction=view_direction,
                dims_displayed=dims_displayed,
                world=world,
            )
        )

    def _get_properties(
        self,
        position,
        *,
        view_direction: Optional[np.ndarray] = None,
        dims_displayed: Optional[List[int]] = None,
        world: bool = False,
    ) -> list:
        if len(self._label_index) == 0 or self.features.shape[1] == 0:
            return []

        value = self.get_value(
            position,
            view_direction=view_direction,
            dims_displayed=dims_displayed,
            world=world,
        )
        # if the cursor is not outside the image or on the background
        if value is None:
            return []

        label_value = value[1] if self.multiscale else value
        if label_value not in self._label_index:
            return [trans._('[No Properties]')]

        idx = self._label_index[label_value]
        return [
            f'{k}: {v[idx]}'
            for k, v in self.features.items()
            if k != 'index'
            and len(v) > idx
            and v[idx] is not None
            and not (isinstance(v[idx], float) and np.isnan(v[idx]))
        ]


def _coerce_indices_for_vectorization(array, indices: list) -> tuple:
    """Coerces indices so that they can be used for vectorized indexing in the given data array."""
    if _is_array_type(array, 'xarray.DataArray'):
        # Fix indexing for xarray if necessary
        # See http://xarray.pydata.org/en/stable/indexing.html#vectorized-indexing
        # for difference from indexing numpy
        try:
            import xarray as xr
        except ModuleNotFoundError:
            pass
        else:
            return tuple(xr.DataArray(i) for i in indices)
    return tuple(indices)<|MERGE_RESOLUTION|>--- conflicted
+++ resolved
@@ -54,14 +54,9 @@
 )
 from napari.utils.colormaps.colormap import (
     LabelColormap,
-<<<<<<< HEAD
     LabelColormapBase,
-    _cast_labels_to_minimum_dtype_auto,
+    _cast_labels_data_to_texture_dtype,
     _cast_labels_to_minimum_dtype_direct,
-=======
-    _cast_labels_data_to_texture_dtype,
-    _convert_small_ints_to_unsigned,
->>>>>>> ff7842dc
     minimum_dtype_for_labels,
 )
 from napari.utils.events import EmitterGroup, Event
