import gc
import os
import weakref
from dataclasses import dataclass
from itertools import takewhile
from typing import List, Tuple
from unittest import mock

import numpy as np
import numpy.testing as npt
import pytest
from imageio import imread
from pytestqt.qtbot import QtBot
from qtpy.QtGui import QGuiApplication
from qtpy.QtWidgets import QApplication, QMessageBox
from scipy import ndimage as ndi

from napari._qt.qt_viewer import QtViewer
from napari._tests.utils import (
    add_layer_by_type,
    check_viewer_functioning,
    layer_test_data,
    skip_local_popups,
    skip_on_win_ci,
)
from napari._vispy._tests.utils import vispy_image_scene_size
from napari.components.viewer_model import ViewerModel
from napari.layers import Labels, Points
from napari.settings import get_settings
from napari.utils.interactions import mouse_press_callbacks
from napari.utils.theme import available_themes

BUILTINS_DISP = 'napari'
BUILTINS_NAME = 'builtins'


def test_qt_viewer(make_napari_viewer):
    """Test instantiating viewer."""
    viewer = make_napari_viewer()
    view = viewer.window._qt_viewer

    assert viewer.title == 'napari'
    assert view.viewer == viewer

    assert len(viewer.layers) == 0
    assert view.layers.model().rowCount() == 0

    assert viewer.dims.ndim == 2
    assert view.dims.nsliders == viewer.dims.ndim
    assert np.sum(view.dims._displayed_sliders) == 0


def test_qt_viewer_with_console(make_napari_viewer):
    """Test instantiating console from viewer."""
    viewer = make_napari_viewer()
    view = viewer.window._qt_viewer
    # Check console is created when requested
    assert view.console is not None
    assert view.dockConsole.widget() is view.console


def test_qt_viewer_toggle_console(make_napari_viewer):
    """Test instantiating console from viewer."""
    viewer = make_napari_viewer()
    view = viewer.window._qt_viewer
    # Check console has been created when it is supposed to be shown
    view.toggle_console_visibility(None)
    assert view._console is not None
    assert view.dockConsole.widget() is view.console


@skip_local_popups
@pytest.mark.skipif(os.environ.get("MIN_REQ", "0") == "1", reason="min req")
def test_qt_viewer_console_focus(qtbot, make_napari_viewer):
    """Test console has focus when instantiating from viewer."""
    viewer = make_napari_viewer(show=True)
    view = viewer.window._qt_viewer
    assert not view.console.hasFocus(), "console has focus before being shown"

    view.toggle_console_visibility(None)

    def console_has_focus():
        assert (
            view.console.hasFocus()
        ), "console does not have focus when shown"

    qtbot.waitUntil(console_has_focus)


@pytest.mark.parametrize('layer_class, data, ndim', layer_test_data)
def test_add_layer(make_napari_viewer, layer_class, data, ndim):
    viewer = make_napari_viewer(ndisplay=int(np.clip(ndim, 2, 3)))
    view = viewer.window._qt_viewer

    add_layer_by_type(viewer, layer_class, data)
    check_viewer_functioning(viewer, view, data, ndim)


def test_new_labels(make_napari_viewer):
    """Test adding new labels layer."""
    # Add labels to empty viewer
    viewer = make_napari_viewer()
    view = viewer.window._qt_viewer

    viewer._new_labels()
    assert np.max(viewer.layers[0].data) == 0
    assert len(viewer.layers) == 1
    assert view.layers.model().rowCount() == len(viewer.layers)

    assert viewer.dims.ndim == 2
    assert view.dims.nsliders == viewer.dims.ndim
    assert np.sum(view.dims._displayed_sliders) == 0

    # Add labels with image already present
    viewer = make_napari_viewer()
    view = viewer.window._qt_viewer

    np.random.seed(0)
    data = np.random.random((10, 15))
    viewer.add_image(data)
    viewer._new_labels()
    assert np.max(viewer.layers[1].data) == 0
    assert len(viewer.layers) == 2
    assert view.layers.model().rowCount() == len(viewer.layers)

    assert viewer.dims.ndim == 2
    assert view.dims.nsliders == viewer.dims.ndim
    assert np.sum(view.dims._displayed_sliders) == 0


def test_new_points(make_napari_viewer):
    """Test adding new points layer."""
    # Add labels to empty viewer
    viewer = make_napari_viewer()
    view = viewer.window._qt_viewer

    viewer.add_points()
    assert len(viewer.layers[0].data) == 0
    assert len(viewer.layers) == 1
    assert view.layers.model().rowCount() == len(viewer.layers)

    assert viewer.dims.ndim == 2
    assert view.dims.nsliders == viewer.dims.ndim
    assert np.sum(view.dims._displayed_sliders) == 0

    # Add points with image already present
    viewer = make_napari_viewer()
    view = viewer.window._qt_viewer

    np.random.seed(0)
    data = np.random.random((10, 15))
    viewer.add_image(data)
    viewer.add_points()
    assert len(viewer.layers[1].data) == 0
    assert len(viewer.layers) == 2
    assert view.layers.model().rowCount() == len(viewer.layers)

    assert viewer.dims.ndim == 2
    assert view.dims.nsliders == viewer.dims.ndim
    assert np.sum(view.dims._displayed_sliders) == 0


def test_new_shapes_empty_viewer(make_napari_viewer):
    """Test adding new shapes layer."""
    # Add labels to empty viewer
    viewer = make_napari_viewer()
    view = viewer.window._qt_viewer

    viewer.add_shapes()
    assert len(viewer.layers[0].data) == 0
    assert len(viewer.layers) == 1
    assert view.layers.model().rowCount() == len(viewer.layers)

    assert viewer.dims.ndim == 2
    assert view.dims.nsliders == viewer.dims.ndim
    assert np.sum(view.dims._displayed_sliders) == 0

    # Add points with image already present
    viewer = make_napari_viewer()
    view = viewer.window._qt_viewer

    np.random.seed(0)
    data = np.random.random((10, 15))
    viewer.add_image(data)
    viewer.add_shapes()
    assert len(viewer.layers[1].data) == 0
    assert len(viewer.layers) == 2
    assert view.layers.model().rowCount() == len(viewer.layers)

    assert viewer.dims.ndim == 2
    assert view.dims.nsliders == viewer.dims.ndim
    assert np.sum(view.dims._displayed_sliders) == 0


def test_z_order_adding_removing_images(make_napari_viewer):
    """Test z order is correct after adding/ removing images."""
    data = np.ones((10, 10))

    viewer = make_napari_viewer()
    vis = viewer.window._qt_viewer.canvas.layer_to_visual
    viewer.add_image(data, colormap='red', name='red')
    viewer.add_image(data, colormap='green', name='green')
    viewer.add_image(data, colormap='blue', name='blue')
    order = [vis[x].order for x in viewer.layers]
    np.testing.assert_almost_equal(order, list(range(len(viewer.layers))))

    # Remove and re-add image
    viewer.layers.remove('red')
    order = [vis[x].order for x in viewer.layers]
    np.testing.assert_almost_equal(order, list(range(len(viewer.layers))))
    viewer.add_image(data, colormap='red', name='red')
    order = [vis[x].order for x in viewer.layers]
    np.testing.assert_almost_equal(order, list(range(len(viewer.layers))))

    # Remove two other images
    viewer.layers.remove('green')
    viewer.layers.remove('blue')
    order = [vis[x].order for x in viewer.layers]
    np.testing.assert_almost_equal(order, list(range(len(viewer.layers))))

    # Add two other layers back
    viewer.add_image(data, colormap='green', name='green')
    viewer.add_image(data, colormap='blue', name='blue')
    order = [vis[x].order for x in viewer.layers]
    np.testing.assert_almost_equal(order, list(range(len(viewer.layers))))


@skip_on_win_ci
def test_screenshot(make_napari_viewer):
    "Test taking a screenshot"
    viewer = make_napari_viewer()

    np.random.seed(0)
    # Add image
    data = np.random.random((10, 15))
    viewer.add_image(data)

    # Add labels
    data = np.random.randint(20, size=(10, 15))
    viewer.add_labels(data)

    # Add points
    data = 20 * np.random.random((10, 2))
    viewer.add_points(data)

    # Add vectors
    data = 20 * np.random.random((10, 2, 2))
    viewer.add_vectors(data)

    # Add shapes
    data = 20 * np.random.random((10, 4, 2))
    viewer.add_shapes(data)

    # Take screenshot
    with pytest.warns(FutureWarning):
        screenshot = viewer.window.qt_viewer.screenshot(flash=False)
    screenshot = viewer.window.screenshot(flash=False, canvas_only=True)
    assert screenshot.ndim == 3


@pytest.mark.skip("new approach")
def test_screenshot_dialog(make_napari_viewer, tmpdir):
    """Test save screenshot functionality."""
    viewer = make_napari_viewer()

    np.random.seed(0)
    # Add image
    data = np.random.random((10, 15))
    viewer.add_image(data)

    # Add labels
    data = np.random.randint(20, size=(10, 15))
    viewer.add_labels(data)

    # Add points
    data = 20 * np.random.random((10, 2))
    viewer.add_points(data)

    # Add vectors
    data = 20 * np.random.random((10, 2, 2))
    viewer.add_vectors(data)

    # Add shapes
    data = 20 * np.random.random((10, 4, 2))
    viewer.add_shapes(data)

    # Save screenshot
    input_filepath = os.path.join(tmpdir, 'test-save-screenshot')
    mock_return = (input_filepath, '')
    with mock.patch('napari._qt._qt_viewer.QFileDialog') as mocker, mock.patch(
        'napari._qt._qt_viewer.QMessageBox'
    ) as mocker2:
        mocker.getSaveFileName.return_value = mock_return
        mocker2.warning.return_value = QMessageBox.Yes
        viewer.window._qt_viewer._screenshot_dialog()
    # Assert behaviour is correct
    expected_filepath = input_filepath + '.png'  # add default file extension
    assert os.path.exists(expected_filepath)
    output_data = imread(expected_filepath)
    expected_data = viewer.window._qt_viewer.screenshot(flash=False)
    assert np.allclose(output_data, expected_data)


def test_points_layer_display_correct_slice_on_scale(make_napari_viewer):
    viewer = make_napari_viewer()
    data = np.zeros((60, 60, 60))
    viewer.add_image(data, scale=[0.29, 0.26, 0.26])
    pts = viewer.add_points(name='test', size=1, ndim=3)
    pts.add((8.7, 0, 0))
    viewer.dims.set_point(0, 30 * 0.29)  # middle plane

    request = pts._make_slice_request(viewer.dims)
    response = request()
    np.testing.assert_equal(response.indices, [0])


@skip_on_win_ci
def test_qt_viewer_clipboard_with_flash(make_napari_viewer, qtbot):
    viewer = make_napari_viewer()
    # make sure clipboard is empty
    QGuiApplication.clipboard().clear()
    clipboard_image = QGuiApplication.clipboard().image()
    assert clipboard_image.isNull()

    # capture screenshot
    with pytest.warns(FutureWarning):
        viewer.window.qt_viewer.clipboard(flash=True)

    viewer.window.clipboard(flash=False, canvas_only=True)

    clipboard_image = QGuiApplication.clipboard().image()
    assert not clipboard_image.isNull()

    # ensure the flash effect is applied
    assert (
        viewer.window._qt_viewer._welcome_widget.graphicsEffect() is not None
    )
    assert hasattr(
        viewer.window._qt_viewer._welcome_widget, "_flash_animation"
    )
    qtbot.wait(500)  # wait for the animation to finish
    assert viewer.window._qt_viewer._welcome_widget.graphicsEffect() is None
    assert not hasattr(
        viewer.window._qt_viewer._welcome_widget, "_flash_animation"
    )

    # clear clipboard and grab image from application view
    QGuiApplication.clipboard().clear()
    clipboard_image = QGuiApplication.clipboard().image()
    assert clipboard_image.isNull()

    # capture screenshot of the entire window
    viewer.window.clipboard(flash=True)
    clipboard_image = QGuiApplication.clipboard().image()
    assert not clipboard_image.isNull()

    # ensure the flash effect is applied
    assert viewer.window._qt_window.graphicsEffect() is not None
    assert hasattr(viewer.window._qt_window, "_flash_animation")
    qtbot.wait(500)  # wait for the animation to finish
    assert viewer.window._qt_window.graphicsEffect() is None
    assert not hasattr(viewer.window._qt_window, "_flash_animation")


@skip_on_win_ci
def test_qt_viewer_clipboard_without_flash(make_napari_viewer):
    viewer = make_napari_viewer()
    # make sure clipboard is empty
    QGuiApplication.clipboard().clear()
    clipboard_image = QGuiApplication.clipboard().image()
    assert clipboard_image.isNull()

    # capture screenshot
    with pytest.warns(FutureWarning):
        viewer.window.qt_viewer.clipboard(flash=False)

    viewer.window.clipboard(flash=False, canvas_only=True)

    clipboard_image = QGuiApplication.clipboard().image()
    assert not clipboard_image.isNull()

    # ensure the flash effect is not applied
    assert viewer.window._qt_viewer._welcome_widget.graphicsEffect() is None
    assert not hasattr(
        viewer.window._qt_viewer._welcome_widget, "_flash_animation"
    )

    # clear clipboard and grab image from application view
    QGuiApplication.clipboard().clear()
    clipboard_image = QGuiApplication.clipboard().image()
    assert clipboard_image.isNull()

    # capture screenshot of the entire window
    viewer.window.clipboard(flash=False)
    clipboard_image = QGuiApplication.clipboard().image()
    assert not clipboard_image.isNull()

    # ensure the flash effect is not applied
    assert viewer.window._qt_window.graphicsEffect() is None
    assert not hasattr(viewer.window._qt_window, "_flash_animation")


def test_active_keybindings(make_napari_viewer):
    """Test instantiating viewer."""
    viewer = make_napari_viewer()
    view = viewer.window._qt_viewer

    # Check only keybinding is Viewer
    assert len(view._key_map_handler.keymap_providers) == 1
    assert view._key_map_handler.keymap_providers[0] == viewer

    # Add a layer and check it is keybindings are active
    data = np.random.random((10, 15))
    layer_image = viewer.add_image(data)
    assert viewer.layers.selection.active == layer_image
    assert len(view._key_map_handler.keymap_providers) == 2
    assert view._key_map_handler.keymap_providers[0] == layer_image

    # Add a layer and check it is keybindings become active
    layer_image_2 = viewer.add_image(data)
    assert viewer.layers.selection.active == layer_image_2
    assert len(view._key_map_handler.keymap_providers) == 2
    assert view._key_map_handler.keymap_providers[0] == layer_image_2

    # Change active layer and check it is keybindings become active
    viewer.layers.selection.active = layer_image
    assert viewer.layers.selection.active == layer_image
    assert len(view._key_map_handler.keymap_providers) == 2
    assert view._key_map_handler.keymap_providers[0] == layer_image


@dataclass
class MouseEvent:
    # mock mouse event class
    pos: List[int]


def test_process_mouse_event(make_napari_viewer):
    """Test that the correct properties are added to the
    MouseEvent by _process_mouse_events.
    """
    # make a mock mouse event
    new_pos = [25, 25]
    mouse_event = MouseEvent(
        pos=new_pos,
    )
    data = np.zeros((5, 20, 20, 20), dtype=int)
    data[1, 0:10, 0:10, 0:10] = 1

    viewer = make_napari_viewer()
    view = viewer.window._qt_viewer
    labels = viewer.add_labels(data, scale=(1, 2, 1, 1), translate=(5, 5, 5))

    @labels.mouse_drag_callbacks.append
    def on_click(layer, event):
        np.testing.assert_almost_equal(event.view_direction, [0, 1, 0, 0])
        np.testing.assert_array_equal(event.dims_displayed, [1, 2, 3])
        assert event.dims_point[0] == data.shape[0] // 2

        expected_position = view.canvas._map_canvas2world(new_pos)
        np.testing.assert_almost_equal(expected_position, list(event.position))

    viewer.dims.ndisplay = 3
    view.canvas._process_mouse_event(mouse_press_callbacks, mouse_event)


@skip_local_popups
def test_memory_leaking(qtbot, make_napari_viewer):
    data = np.zeros((5, 20, 20, 20), dtype=int)
    data[1, 0:10, 0:10, 0:10] = 1
    viewer = make_napari_viewer()
    image = weakref.ref(viewer.add_image(data))
    labels = weakref.ref(viewer.add_labels(data))
    del viewer.layers[0]
    del viewer.layers[0]
    qtbot.wait(100)
    gc.collect()
    gc.collect()
    assert image() is None
    assert labels() is None


@skip_on_win_ci
@skip_local_popups
def test_leaks_image(qtbot, make_napari_viewer):
    viewer = make_napari_viewer(show=True)
    lr = weakref.ref(viewer.add_image(np.random.rand(10, 10)))
    dr = weakref.ref(lr().data)

    viewer.layers.clear()
    qtbot.wait(100)
    gc.collect()
    gc.collect()
    assert not lr()
    assert not dr()


@skip_on_win_ci
@skip_local_popups
def test_leaks_labels(qtbot, make_napari_viewer):
    viewer = make_napari_viewer(show=True)
    lr = weakref.ref(
        viewer.add_labels((np.random.rand(10, 10) * 10).astype(np.uint8))
    )
    dr = weakref.ref(lr().data)
    viewer.layers.clear()
    qtbot.wait(100)
    gc.collect()
    gc.collect()
    assert not lr()
    assert not dr()


@pytest.mark.parametrize("theme", available_themes())
def test_canvas_color(make_napari_viewer, theme):
    """Test instantiating viewer with different themes.

    See: https://github.com/napari/napari/issues/3278
    """
    # This test is to make sure the application starts with
    # with different themes
    get_settings().appearance.theme = theme
    viewer = make_napari_viewer()
    assert viewer.theme == theme


def test_remove_points(make_napari_viewer):
    viewer = make_napari_viewer()
    viewer.add_points([(1, 2), (2, 3)])
    del viewer.layers[0]
    viewer.add_points([(1, 2), (2, 3)])


def test_remove_image(make_napari_viewer):
    viewer = make_napari_viewer()
    viewer.add_image(np.random.rand(10, 10))
    del viewer.layers[0]
    viewer.add_image(np.random.rand(10, 10))


def test_remove_labels(make_napari_viewer):
    viewer = make_napari_viewer()
    viewer.add_labels((np.random.rand(10, 10) * 10).astype(np.uint8))
    del viewer.layers[0]
    viewer.add_labels((np.random.rand(10, 10) * 10).astype(np.uint8))


@pytest.mark.parametrize('multiscale', [False, True])
def test_mixed_2d_and_3d_layers(make_napari_viewer, multiscale):
    """Test bug in setting corner_pixels from qt_viewer.on_draw"""
    viewer = make_napari_viewer()

    img = np.ones((512, 256))
    # canvas size must be large enough that img fits in the canvas
    canvas_size = tuple(3 * s for s in img.shape)
    expected_corner_pixels = np.asarray([[0, 0], [s - 1 for s in img.shape]])

    vol = np.stack([img] * 8, axis=0)
    if multiscale:
        img = [img[::s, ::s] for s in (1, 2, 4)]
    viewer.add_image(img)
    img_multi_layer = viewer.layers[0]
    viewer.add_image(vol)

    viewer.dims.order = (0, 1, 2)
    viewer.window._qt_viewer.canvas.size = canvas_size
    viewer.window._qt_viewer.canvas.on_draw(None)
    np.testing.assert_array_equal(
        img_multi_layer.corner_pixels, expected_corner_pixels
    )

    viewer.dims.order = (2, 0, 1)
    viewer.window._qt_viewer.canvas.on_draw(None)
    np.testing.assert_array_equal(
        img_multi_layer.corner_pixels, expected_corner_pixels
    )

    viewer.dims.order = (1, 2, 0)
    viewer.window._qt_viewer.canvas.on_draw(None)
    np.testing.assert_array_equal(
        img_multi_layer.corner_pixels, expected_corner_pixels
    )


def test_remove_add_image_3D(make_napari_viewer):
    """
    Test that adding, removing and readding an image layer in 3D does not cause issues
    due to the vispy node change. See https://github.com/napari/napari/pull/3670
    """
    viewer = make_napari_viewer(ndisplay=3)
    img = np.ones((10, 10, 10))

    layer = viewer.add_image(img)
    viewer.layers.remove(layer)
    viewer.layers.append(layer)


@skip_on_win_ci
@skip_local_popups
def test_qt_viewer_multscale_image_out_of_view(make_napari_viewer):
    """Test out-of-view multiscale image viewing fix.

    Just verifies that no RuntimeError is raised in this scenario.

    see: https://github.com/napari/napari/issues/3863.
    """
    # show=True required to test fix for OpenGL error
    viewer = make_napari_viewer(ndisplay=2, show=True)
    viewer.add_shapes(
        data=[
            np.array(
                [[1500, 4500], [4500, 4500], [4500, 1500], [1500, 1500]],
                dtype=float,
            )
        ],
        shape_type=['polygon'],
    )
    viewer.add_image([np.eye(1024), np.eye(512), np.eye(256)])


def test_surface_mixed_dim(make_napari_viewer):
    """Test that adding a layer that changes the world ndim
    when ndisplay=3 before the mouse cursor has been updated
    doesn't raise an error.

    See PR: https://github.com/napari/napari/pull/3881
    """
    viewer = make_napari_viewer(ndisplay=3)

    verts = np.array([[0, 0, 0], [0, 20, 10], [10, 0, -10], [10, 10, -10]])
    faces = np.array([[0, 1, 2], [1, 2, 3]])
    values = np.linspace(0, 1, len(verts))
    data = (verts, faces, values)
    viewer.add_surface(data)

    timeseries_values = np.vstack([values, values])
    timeseries_data = (verts, faces, timeseries_values)
    viewer.add_surface(timeseries_data)


def test_insert_layer_ordering(make_napari_viewer):
    """make sure layer ordering is correct in vispy when inserting layers"""
    viewer = make_napari_viewer()
    pl1 = Points()
    pl2 = Points()

    viewer.layers.append(pl1)
    viewer.layers.insert(0, pl2)

    pl1_vispy = viewer.window._qt_viewer.canvas.layer_to_visual[pl1].node
    pl2_vispy = viewer.window._qt_viewer.canvas.layer_to_visual[pl2].node
    assert pl1_vispy.order == 1
    assert pl2_vispy.order == 0


def test_create_non_empty_viewer_model(qtbot):
    viewer_model = ViewerModel()
    viewer_model.add_points([(1, 2), (2, 3)])

    viewer = QtViewer(viewer=viewer_model)

    viewer.close()
    viewer.deleteLater()
    # try to del local reference for gc.
    del viewer_model
    del viewer
    qtbot.wait(50)
    gc.collect()


def _update_data(
    layer: Labels,
    label: int,
    qtbot: QtBot,
    qt_viewer: QtViewer,
<<<<<<< HEAD
    dtype: np.dtype = np.uint64,
=======
    dtype=np.uint64,
>>>>>>> 14197db6
) -> Tuple[np.ndarray, np.ndarray]:
    """Change layer data and return color of label and middle pixel of screenshot."""
    layer.data = np.full((2, 2), label, dtype=dtype)
    layer.selected_label = label

    qtbot.wait(50)  # wait for .update() to be called on QtColorBox from Qt

    color_box_color = qt_viewer.controls.widgets[layer].colorBox.color
    screenshot = qt_viewer.screenshot(flash=False)
    shape = np.array(screenshot.shape[:2])
    middle_pixel = screenshot[tuple(shape // 2)]

    return color_box_color, middle_pixel


@pytest.fixture()
def qt_viewer_with_controls(qtbot):
    qt_viewer = QtViewer(viewer=ViewerModel())
    qt_viewer.show()
    qt_viewer.controls.show()
    yield qt_viewer
    qt_viewer.controls.hide()
    qt_viewer.controls.close()
    qt_viewer.hide()
    qt_viewer.close()
    qt_viewer._instances.clear()
    qtbot.wait(50)


@skip_local_popups
@skip_on_win_ci
@pytest.mark.parametrize(
    "use_selection", [True, False], ids=["selected", "all"]
)
@pytest.mark.parametrize("dtype", [np.int8, np.int16, np.int64])
def test_label_colors_matching_widget_auto(
    qtbot, qt_viewer_with_controls, use_selection, dtype
):
    """Make sure the rendered label colors match the QtColorBox widget."""

    # XXX TODO: this unstable! Seed = 0 fails, for example. This is due to numerical
    #           imprecision in random colormap on gpu vs cpu
    np.random.seed(1)
    data = np.ones((2, 2), dtype=dtype)
    layer = qt_viewer_with_controls.viewer.add_labels(data)
    layer.show_selected_label = use_selection
    layer.opacity = 1.0  # QtColorBox & single layer are blending differently
    n_c = layer.num_colors

    test_colors = np.concatenate(
        (
            np.arange(1, 10, dtype=dtype),
            [n_c - 1, n_c, n_c + 1],
            np.random.randint(
                1, min(2**20, np.iinfo(dtype).max), size=20, dtype=dtype
            ),
            [-1, -2, -10],
        )
    )

    for label in test_colors:
        # Change color & selected color to the same label
        color_box_color, middle_pixel = _update_data(
            layer, label, qtbot, qt_viewer_with_controls, dtype
        )

        npt.assert_allclose(
            color_box_color, middle_pixel, atol=1, err_msg=f"label {label}"
        )
        # there is a difference of rounding between the QtColorBox and the screenshot


@skip_local_popups
@skip_on_win_ci
@pytest.mark.parametrize("use_selection", [True, False])
@pytest.mark.parametrize("dtype", [np.uint64, np.uint16])
def test_label_colors_matching_widget_direct(
    qtbot, qt_viewer_with_controls, use_selection, dtype
):
    """Make sure the rendered label colors match the QtColorBox widget."""
    data = np.ones((2, 2), dtype=dtype)
    layer = qt_viewer_with_controls.viewer.add_labels(data)
    layer.show_selected_label = use_selection
    layer.opacity = 1.0  # QtColorBox & single layer are blending differently
    layer.color = {
        0: "transparent",
        1: "yellow",
        3: "blue",
        8: "red",
        1000: "green",
        None: "white",
    }

    test_colors = (1, 2, 3, 8, 1000, 50)

    color_box_color, middle_pixel = _update_data(
        layer, 0, qtbot, qt_viewer_with_controls
    )
    assert np.allclose([0, 0, 0, 255], middle_pixel)

    for label in test_colors:
        # Change color & selected color to the same label
        color_box_color, middle_pixel = _update_data(
            layer, label, qtbot, qt_viewer_with_controls
        )
        assert np.allclose(color_box_color, middle_pixel, atol=1), label


def test_axes_labels(make_napari_viewer):
    viewer = make_napari_viewer(ndisplay=3)
    layer = viewer.add_image(np.zeros((2, 2, 2)), scale=(1, 2, 4))

    layer_visual = viewer._window._qt_viewer.layer_to_visual[layer]
    axes_visual = viewer._window._qt_viewer.canvas._overlay_to_visual[
        viewer._overlays['axes']
    ]

    layer_visual_size = vispy_image_scene_size(layer_visual)
    assert tuple(layer_visual_size) == (8, 4, 2)
    assert tuple(axes_visual.node.text.text) == ('2', '1', '0')


@pytest.fixture()
def qt_viewer(qtbot):
    qt_viewer = QtViewer(ViewerModel())
    qt_viewer.show()
    qt_viewer.resize(460, 460)
    QApplication.processEvents()
    yield qt_viewer
    qt_viewer.close()
    qt_viewer._instances.clear()
    del qt_viewer
<<<<<<< HEAD
    qtbot.wait(50)
=======
>>>>>>> 14197db6


def _find_margin(data: np.ndarray, additional_margin: int) -> Tuple[int, int]:
    """
    helper function to determine margins in test_thumbnail_labels
    """

    mid_x, mid_y = data.shape[0] // 2, data.shape[1] // 2
    x_margin = len(
        list(takewhile(lambda x: np.all(x == 0), data[:, mid_y, :3][::-1]))
    )
    y_margin = len(
        list(takewhile(lambda x: np.all(x == 0), data[mid_x, :, :3][::-1]))
    )
    return x_margin + additional_margin, y_margin + additional_margin


# @pytest.mark.xfail(reason="Fails on CI, but not locally")
@skip_local_popups
@pytest.mark.parametrize('direct', [True, False], ids=["direct", "auto"])
def test_thumbnail_labels(qtbot, direct, qt_viewer: QtViewer, tmp_path):
    # Add labels to empty viewer
    layer = qt_viewer.viewer.add_labels(np.array([[0, 1], [2, 3]]), opacity=1)
    if direct:
        layer.color = {0: 'red', 1: 'green', 2: 'blue', 3: 'yellow'}
<<<<<<< HEAD
    qtbot.wait(200)
=======
    else:
        layer.num_colors = 49
    qt_viewer.viewer.reset_view()
    qt_viewer.canvas.native.paintGL()
    QApplication.processEvents()
    qtbot.wait(50)

    canvas_screenshot_ = qt_viewer.screenshot(flash=False)

    import imageio

    imageio.imwrite(tmp_path / "canvas_screenshot_.png", canvas_screenshot_)
    np.savez(tmp_path / "canvas_screenshot_.npz", canvas_screenshot_)
>>>>>>> 14197db6

    # cut off black border
    margin1, margin2 = _find_margin(canvas_screenshot_, 10)
    canvas_screenshot = canvas_screenshot_[margin1:-margin1, margin2:-margin2]
    assert (
        canvas_screenshot.size > 0
    ), f"{canvas_screenshot_.shape}, {margin1=}, {margin2=}"

    thumbnail = layer.thumbnail
    scaled_thumbnail = ndi.zoom(
        thumbnail,
        np.array(canvas_screenshot.shape) / np.array(thumbnail.shape),
        order=0,
        mode="nearest",
    )
    close = np.isclose(canvas_screenshot, scaled_thumbnail)
    problematic_pixels_count = np.sum(~close)
    assert problematic_pixels_count < 0.01 * canvas_screenshot.size


@pytest.mark.parametrize("dtype", [np.int8, np.int16, np.int32])
def test_background_color(qtbot, qt_viewer: QtViewer, dtype):
    data = np.zeros((10, 10), dtype=dtype)
    data[5:] = 10
    layer = qt_viewer.viewer.add_labels(data, opacity=1)
    color = layer.colormap.map(10)[0] * 255

    backgrounds = (0, 2, -2)

    for background in backgrounds:
        layer._background_label = background
        data[:5] = background
        layer.data = data
        layer.num_colors = 49
        qtbot.wait(50)
        canvas_screenshot = qt_viewer.screenshot(flash=False)
        shape = np.array(canvas_screenshot.shape[:2])
        background_pixel = canvas_screenshot[tuple((shape * 0.25).astype(int))]
        color_pixel = canvas_screenshot[tuple((shape * 0.75).astype(int))]
        npt.assert_array_equal(
            background_pixel,
            [0, 0, 0, 255],
            err_msg=f"background {background}",
        )
        npt.assert_array_equal(
            color_pixel, color, err_msg=f"background {background}"
        )<|MERGE_RESOLUTION|>--- conflicted
+++ resolved
@@ -673,11 +673,7 @@
     label: int,
     qtbot: QtBot,
     qt_viewer: QtViewer,
-<<<<<<< HEAD
     dtype: np.dtype = np.uint64,
-=======
-    dtype=np.uint64,
->>>>>>> 14197db6
 ) -> Tuple[np.ndarray, np.ndarray]:
     """Change layer data and return color of label and middle pixel of screenshot."""
     layer.data = np.full((2, 2), label, dtype=dtype)
@@ -810,10 +806,6 @@
     qt_viewer.close()
     qt_viewer._instances.clear()
     del qt_viewer
-<<<<<<< HEAD
-    qtbot.wait(50)
-=======
->>>>>>> 14197db6
 
 
 def _find_margin(data: np.ndarray, additional_margin: int) -> Tuple[int, int]:
@@ -839,9 +831,6 @@
     layer = qt_viewer.viewer.add_labels(np.array([[0, 1], [2, 3]]), opacity=1)
     if direct:
         layer.color = {0: 'red', 1: 'green', 2: 'blue', 3: 'yellow'}
-<<<<<<< HEAD
-    qtbot.wait(200)
-=======
     else:
         layer.num_colors = 49
     qt_viewer.viewer.reset_view()
@@ -855,7 +844,6 @@
 
     imageio.imwrite(tmp_path / "canvas_screenshot_.png", canvas_screenshot_)
     np.savez(tmp_path / "canvas_screenshot_.npz", canvas_screenshot_)
->>>>>>> 14197db6
 
     # cut off black border
     margin1, margin2 = _find_margin(canvas_screenshot_, 10)
