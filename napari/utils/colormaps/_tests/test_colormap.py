import importlib
from itertools import product
from unittest.mock import patch

import numpy as np
import numpy.testing as npt
import pytest

<<<<<<< HEAD
from napari.utils.colormaps import Colormap, DirectLabelColormap, colormap
from napari.utils.colormaps.colormap import (
    DEFAULT_VALUE,
)
=======
from napari.utils.color import ColorArray
from napari.utils.colormaps import Colormap, colormap
>>>>>>> 7a8e9924
from napari.utils.colormaps.colormap_utils import label_colormap


def test_linear_colormap():
    """Test a linear colormap."""
    colors = np.array([[0, 0, 0, 1], [0, 1, 0, 1], [0, 0, 1, 1]])
    cmap = Colormap(colors, name='testing')

    assert cmap.name == 'testing'
    assert cmap.interpolation == 'linear'
    assert len(cmap.controls) == len(colors)
    np.testing.assert_almost_equal(cmap.colors, colors)
    np.testing.assert_almost_equal(cmap.map([0.75]), [[0, 0.5, 0.5, 1]])


def test_linear_colormap_with_control_points():
    """Test a linear colormap with control points."""
    colors = np.array([[0, 0, 0, 1], [0, 1, 0, 1], [0, 0, 1, 1]])
    cmap = Colormap(colors, name='testing', controls=[0, 0.75, 1])

    assert cmap.name == 'testing'
    assert cmap.interpolation == 'linear'
    assert len(cmap.controls) == len(colors)
    np.testing.assert_almost_equal(cmap.colors, colors)
    np.testing.assert_almost_equal(cmap.map([0.75]), [[0, 1, 0, 1]])


def test_non_ascending_control_points():
    """Test non ascending control points raises an error."""
    colors = np.array(
        [[0, 0, 0, 1], [0, 0.5, 0, 1], [0, 1, 0, 1], [0, 0, 1, 1]]
    )
    with pytest.raises(ValueError):
        Colormap(colors, name='testing', controls=[0, 0.75, 0.25, 1])


def test_wrong_number_control_points():
    """Test wrong number of control points raises an error."""
    colors = np.array(
        [[0, 0, 0, 1], [0, 0.5, 0, 1], [0, 1, 0, 1], [0, 0, 1, 1]]
    )
    with pytest.raises(ValueError):
        Colormap(colors, name='testing', controls=[0, 0.75, 1])


def test_wrong_start_control_point():
    """Test wrong start of control points raises an error."""
    colors = np.array([[0, 0, 0, 1], [0, 1, 0, 1], [0, 0, 1, 1]])
    with pytest.raises(ValueError):
        Colormap(colors, name='testing', controls=[0.1, 0.75, 1])


def test_wrong_end_control_point():
    """Test wrong end of control points raises an error."""
    colors = np.array([[0, 0, 0, 1], [0, 1, 0, 1], [0, 0, 1, 1]])
    with pytest.raises(ValueError):
        Colormap(colors, name='testing', controls=[0, 0.75, 0.9])


def test_binned_colormap():
    """Test a binned colormap."""
    colors = np.array([[0, 0, 0, 1], [0, 1, 0, 1], [0, 0, 1, 1]])
    cmap = Colormap(colors, name='testing', interpolation='zero')

    assert cmap.name == 'testing'
    assert cmap.interpolation == 'zero'
    assert len(cmap.controls) == len(colors) + 1
    np.testing.assert_almost_equal(cmap.colors, colors)
    np.testing.assert_almost_equal(cmap.map([0.4]), [[0, 1, 0, 1]])


def test_binned_colormap_with_control_points():
    """Test a binned with control points."""
    colors = np.array([[0, 0, 0, 1], [0, 1, 0, 1], [0, 0, 1, 1]])
    cmap = Colormap(
        colors,
        name='testing',
        interpolation='zero',
        controls=[0, 0.2, 0.3, 1],
    )

    assert cmap.name == 'testing'
    assert cmap.interpolation == 'zero'
    assert len(cmap.controls) == len(colors) + 1
    np.testing.assert_almost_equal(cmap.colors, colors)
    np.testing.assert_almost_equal(cmap.map([0.4]), [[0, 0, 1, 1]])


def test_colormap_equality():
    colors = np.array([[0, 0, 0, 1], [0, 1, 0, 1], [0, 0, 1, 1]])
    cmap_1 = Colormap(colors, name='testing', controls=[0, 0.75, 1])
    cmap_2 = Colormap(colors, name='testing', controls=[0, 0.75, 1])
    cmap_3 = Colormap(colors, name='testing', controls=[0, 0.25, 1])
    assert cmap_1 == cmap_2
    assert cmap_1 != cmap_3


def test_colormap_recreate():
    c_map = Colormap("black")
    Colormap(**c_map.dict())


@pytest.mark.parametrize('ndim', range(1, 5))
def test_mapped_shape(ndim):
    np.random.seed(0)
    img = np.random.random((5,) * ndim)
    cmap = Colormap(colors=['red'])
    mapped = cmap.map(img)
    assert mapped.shape == img.shape + (4,)


@pytest.mark.parametrize(
    "num,dtype", [(40, np.uint8), (1000, np.uint16), (80000, np.float32)]
)
def test_minimum_dtype_for_labels(num, dtype):
    assert colormap.minimum_dtype_for_labels(num) == dtype


@pytest.fixture()
def disable_jit(monkeypatch):
    pytest.importorskip("numba")
    with patch("numba.core.config.DISABLE_JIT", True):
        importlib.reload(colormap)
        yield
    importlib.reload(colormap)  # revert to original state


@pytest.mark.parametrize(
    "num,dtype", [(40, np.uint8), (1000, np.uint16), (80000, np.float32)]
)
@pytest.mark.usefixtures("disable_jit")
def test_cast_labels_to_minimum_type_auto(num: int, dtype, monkeypatch):
    cmap = label_colormap(num)
    data = np.zeros(3, dtype=np.uint32)
    data[1] = 10
    data[2] = 10**6 + 5
    cast_arr = colormap._cast_labels_to_minimum_dtype_auto(data, cmap)
    assert cast_arr.dtype == dtype
    assert cast_arr[0] == 0
    assert cast_arr[1] == 10
    assert cast_arr[2] == 10**6 % num + 5


@pytest.fixture
def direct_label_colormap():
    return DirectLabelColormap(
        np.zeros(3),
        color_dict={
            0: np.array([0, 0, 0, 0]),
            1: np.array([255, 0, 0, 255]),
            2: np.array([0, 255, 0, 255]),
            3: np.array([0, 0, 255, 255]),
            12: np.array([0, 0, 255, 255]),
            None: np.array([255, 255, 255, 255]),
        },
    )


def test_direct_label_colormap_simple(direct_label_colormap):
    np.testing.assert_array_equal(
        direct_label_colormap.map([0, 2, 7]),
        np.array([[0, 0, 0, 0], [0, 255, 0, 255], [255, 255, 255, 255]]),
    )
    assert direct_label_colormap.unique_colors_num() == 5

    (
        label_mapping,
        color_dict,
    ) = direct_label_colormap.values_mapping_to_minimum_values_set()

    assert len(label_mapping) == 6
    assert len(color_dict) == 5
    assert label_mapping[None] == DEFAULT_VALUE
    assert label_mapping[12] == label_mapping[3]
    np.testing.assert_array_equal(
        color_dict[label_mapping[0]], direct_label_colormap.color_dict[0]
    )
    np.testing.assert_array_equal(
        color_dict[0], direct_label_colormap.color_dict[None]
    )


def test_direct_label_colormap_selection(direct_label_colormap):
    direct_label_colormap.selection = 2
    direct_label_colormap.use_selection = True

    np.testing.assert_array_equal(
        direct_label_colormap.map([0, 2, 7]),
        np.array([[0, 0, 0, 0], [0, 255, 0, 255], [0, 0, 0, 0]]),
    )

    (
        label_mapping,
        color_dict,
    ) = direct_label_colormap.values_mapping_to_minimum_values_set()

    assert len(label_mapping) == 2
    assert len(color_dict) == 2


def test_cast_direct_labels_to_minimum_type(direct_label_colormap):
    data = np.arange(15, dtype=np.uint32)
    casted = colormap._cast_direct_labels_to_minimum_type(
        data, direct_label_colormap
    )
    label_mapping = (
        direct_label_colormap.values_mapping_to_minimum_values_set()[0]
    )
    assert casted.dtype == np.uint8
    np.testing.assert_array_equal(
        casted,
        np.array(
            [
                label_mapping[0],
                label_mapping[1],
                label_mapping[2],
                label_mapping[3],
                DEFAULT_VALUE,
                DEFAULT_VALUE,
                DEFAULT_VALUE,
                DEFAULT_VALUE,
                DEFAULT_VALUE,
                DEFAULT_VALUE,
                DEFAULT_VALUE,
                DEFAULT_VALUE,
                label_mapping[3],
                DEFAULT_VALUE,
                DEFAULT_VALUE,
            ]
        ),
    )


@pytest.mark.parametrize(
    "num,dtype", [(40, np.uint8), (1000, np.uint16), (80000, np.float32)]
)
@pytest.mark.usefixtures("disable_jit")
def test_test_cast_direct_labels_to_minimum_type_no_jit(num, dtype):
    cmap = DirectLabelColormap(
        np.zeros(3),
        color_dict={
            k: np.array([*v, 255])
            for k, v in zip(range(num), product(range(256), repeat=3))
        },
    )
    cmap.color_dict[None] = np.array([255, 255, 255, 255])
    data = np.arange(10, dtype=np.uint32)
    data[2] = 80005
    casted = colormap._cast_direct_labels_to_minimum_type(data, cmap)
    assert casted.dtype == dtype


def test_zero_preserving_modulo_naive():
    pytest.importorskip("numba")
    data = np.arange(1000, dtype=np.uint32)
    res1 = colormap._zero_preserving_modulo_naive(data, 49, np.uint8)
    res2 = colormap._zero_preserving_modulo(data, 49, np.uint8)
    npt.assert_array_equal(res1, res2)


<<<<<<< HEAD
@pytest.mark.parametrize("size", [100, 1000])
def test_cast_direct_labels_to_minimum_type_naive(size):
    pytest.importorskip("numba")
    data = np.arange(size, dtype=np.uint32)
    dtype = colormap.minimum_dtype_for_labels(size)
    cmap = DirectLabelColormap(
        np.zeros(3),
        color_dict={
            k: np.array([*v, 255])
            for k, v in zip(range(size - 2), product(range(256), repeat=3))
        },
    )
    cmap.color_dict[None] = np.array([255, 255, 255, 255])
    res1 = colormap._cast_direct_labels_to_minimum_type(data, cmap)
    res2 = colormap._cast_direct_labels_to_minimum_type_naive(data, cmap)
    npt.assert_array_equal(res1, res2)
    assert res1.dtype == dtype
    assert res2.dtype == dtype
=======
@pytest.mark.parametrize(
    'dtype', [np.uint8, np.uint16, np.int8, np.int16, np.float32, np.float64]
)
def test_label_colormap_map_with_uint8_values(dtype):
    cmap = colormap.LabelColormap(
        colors=ColorArray(np.array([[0, 0, 0, 0], [1, 0, 0, 1], [0, 1, 0, 1]]))
    )
    values = np.array([0, 1, 2], dtype=dtype)
    expected = np.array([[0, 0, 0, 0], [1, 0, 0, 1], [0, 1, 0, 1]])
    npt.assert_array_equal(cmap.map(values), expected)


@pytest.mark.parametrize("selection", [1, -1])
@pytest.mark.parametrize("dtype", [np.int8, np.int16, np.int32, np.int64])
def test_label_colormap_map_with_selection(selection, dtype):
    cmap = colormap.LabelColormap(
        colors=ColorArray(
            np.array([[0, 0, 0, 0], [1, 0, 0, 1], [0, 1, 0, 1]])
        ),
        use_selection=True,
        selection=selection,
    )
    values = np.array([0, selection, 2], dtype=np.int8)
    expected = np.array([[0, 0, 0, 0], [1, 0, 0, 1], [0, 0, 0, 0]])
    npt.assert_array_equal(cmap.map(values), expected)


@pytest.mark.parametrize("background", [1, -1])
@pytest.mark.parametrize("dtype", [np.int8, np.int16, np.int32, np.int64])
def test_label_colormap_map_with_background(background, dtype):
    cmap = colormap.LabelColormap(
        colors=ColorArray(
            np.array([[0, 0, 0, 0], [1, 0, 0, 1], [0, 1, 0, 1]])
        ),
        background_value=background,
    )
    values = np.array([3, background, 2], dtype=dtype)
    expected = np.array([[1, 0, 0, 1], [0, 0, 0, 0], [0, 1, 0, 1]])
    npt.assert_array_equal(cmap.map(values), expected)


@pytest.mark.parametrize("dtype", [np.uint8, np.uint16])
def test_label_colormap_using_cache(dtype, monkeypatch):
    cmap = colormap.LabelColormap(
        colors=ColorArray(np.array([[0, 0, 0, 0], [1, 0, 0, 1], [0, 1, 0, 1]]))
    )
    values = np.array([0, 1, 2], dtype=dtype)
    expected = np.array([[0, 0, 0, 0], [1, 0, 0, 1], [0, 1, 0, 1]])
    map1 = cmap.map(values)
    npt.assert_array_equal(map1, expected)
    getattr(cmap, f"_{dtype.__name__}_colors")
    monkeypatch.setattr(colormap, '_zero_preserving_modulo_naive', None)
    map2 = cmap.map(values)
    npt.assert_array_equal(map1, map2)
>>>>>>> 7a8e9924
<|MERGE_RESOLUTION|>--- conflicted
+++ resolved
@@ -6,15 +6,11 @@
 import numpy.testing as npt
 import pytest
 
-<<<<<<< HEAD
+from napari.utils.color import ColorArray
 from napari.utils.colormaps import Colormap, DirectLabelColormap, colormap
 from napari.utils.colormaps.colormap import (
     DEFAULT_VALUE,
 )
-=======
-from napari.utils.color import ColorArray
-from napari.utils.colormaps import Colormap, colormap
->>>>>>> 7a8e9924
 from napari.utils.colormaps.colormap_utils import label_colormap
 
 
@@ -275,7 +271,62 @@
     npt.assert_array_equal(res1, res2)
 
 
-<<<<<<< HEAD
+@pytest.mark.parametrize(
+    'dtype', [np.uint8, np.uint16, np.int8, np.int16, np.float32, np.float64]
+)
+def test_label_colormap_map_with_uint8_values(dtype):
+    cmap = colormap.LabelColormap(
+        colors=ColorArray(np.array([[0, 0, 0, 0], [1, 0, 0, 1], [0, 1, 0, 1]]))
+    )
+    values = np.array([0, 1, 2], dtype=dtype)
+    expected = np.array([[0, 0, 0, 0], [1, 0, 0, 1], [0, 1, 0, 1]])
+    npt.assert_array_equal(cmap.map(values), expected)
+
+
+@pytest.mark.parametrize("selection", [1, -1])
+@pytest.mark.parametrize("dtype", [np.int8, np.int16, np.int32, np.int64])
+def test_label_colormap_map_with_selection(selection, dtype):
+    cmap = colormap.LabelColormap(
+        colors=ColorArray(
+            np.array([[0, 0, 0, 0], [1, 0, 0, 1], [0, 1, 0, 1]])
+        ),
+        use_selection=True,
+        selection=selection,
+    )
+    values = np.array([0, selection, 2], dtype=np.int8)
+    expected = np.array([[0, 0, 0, 0], [1, 0, 0, 1], [0, 0, 0, 0]])
+    npt.assert_array_equal(cmap.map(values), expected)
+
+
+@pytest.mark.parametrize("background", [1, -1])
+@pytest.mark.parametrize("dtype", [np.int8, np.int16, np.int32, np.int64])
+def test_label_colormap_map_with_background(background, dtype):
+    cmap = colormap.LabelColormap(
+        colors=ColorArray(
+            np.array([[0, 0, 0, 0], [1, 0, 0, 1], [0, 1, 0, 1]])
+        ),
+        background_value=background,
+    )
+    values = np.array([3, background, 2], dtype=dtype)
+    expected = np.array([[1, 0, 0, 1], [0, 0, 0, 0], [0, 1, 0, 1]])
+    npt.assert_array_equal(cmap.map(values), expected)
+
+
+@pytest.mark.parametrize("dtype", [np.uint8, np.uint16])
+def test_label_colormap_using_cache(dtype, monkeypatch):
+    cmap = colormap.LabelColormap(
+        colors=ColorArray(np.array([[0, 0, 0, 0], [1, 0, 0, 1], [0, 1, 0, 1]]))
+    )
+    values = np.array([0, 1, 2], dtype=dtype)
+    expected = np.array([[0, 0, 0, 0], [1, 0, 0, 1], [0, 1, 0, 1]])
+    map1 = cmap.map(values)
+    npt.assert_array_equal(map1, expected)
+    getattr(cmap, f"_{dtype.__name__}_colors")
+    monkeypatch.setattr(colormap, '_zero_preserving_modulo_naive', None)
+    map2 = cmap.map(values)
+    npt.assert_array_equal(map1, map2)
+
+
 @pytest.mark.parametrize("size", [100, 1000])
 def test_cast_direct_labels_to_minimum_type_naive(size):
     pytest.importorskip("numba")
@@ -293,60 +344,4 @@
     res2 = colormap._cast_direct_labels_to_minimum_type_naive(data, cmap)
     npt.assert_array_equal(res1, res2)
     assert res1.dtype == dtype
-    assert res2.dtype == dtype
-=======
-@pytest.mark.parametrize(
-    'dtype', [np.uint8, np.uint16, np.int8, np.int16, np.float32, np.float64]
-)
-def test_label_colormap_map_with_uint8_values(dtype):
-    cmap = colormap.LabelColormap(
-        colors=ColorArray(np.array([[0, 0, 0, 0], [1, 0, 0, 1], [0, 1, 0, 1]]))
-    )
-    values = np.array([0, 1, 2], dtype=dtype)
-    expected = np.array([[0, 0, 0, 0], [1, 0, 0, 1], [0, 1, 0, 1]])
-    npt.assert_array_equal(cmap.map(values), expected)
-
-
-@pytest.mark.parametrize("selection", [1, -1])
-@pytest.mark.parametrize("dtype", [np.int8, np.int16, np.int32, np.int64])
-def test_label_colormap_map_with_selection(selection, dtype):
-    cmap = colormap.LabelColormap(
-        colors=ColorArray(
-            np.array([[0, 0, 0, 0], [1, 0, 0, 1], [0, 1, 0, 1]])
-        ),
-        use_selection=True,
-        selection=selection,
-    )
-    values = np.array([0, selection, 2], dtype=np.int8)
-    expected = np.array([[0, 0, 0, 0], [1, 0, 0, 1], [0, 0, 0, 0]])
-    npt.assert_array_equal(cmap.map(values), expected)
-
-
-@pytest.mark.parametrize("background", [1, -1])
-@pytest.mark.parametrize("dtype", [np.int8, np.int16, np.int32, np.int64])
-def test_label_colormap_map_with_background(background, dtype):
-    cmap = colormap.LabelColormap(
-        colors=ColorArray(
-            np.array([[0, 0, 0, 0], [1, 0, 0, 1], [0, 1, 0, 1]])
-        ),
-        background_value=background,
-    )
-    values = np.array([3, background, 2], dtype=dtype)
-    expected = np.array([[1, 0, 0, 1], [0, 0, 0, 0], [0, 1, 0, 1]])
-    npt.assert_array_equal(cmap.map(values), expected)
-
-
-@pytest.mark.parametrize("dtype", [np.uint8, np.uint16])
-def test_label_colormap_using_cache(dtype, monkeypatch):
-    cmap = colormap.LabelColormap(
-        colors=ColorArray(np.array([[0, 0, 0, 0], [1, 0, 0, 1], [0, 1, 0, 1]]))
-    )
-    values = np.array([0, 1, 2], dtype=dtype)
-    expected = np.array([[0, 0, 0, 0], [1, 0, 0, 1], [0, 1, 0, 1]])
-    map1 = cmap.map(values)
-    npt.assert_array_equal(map1, expected)
-    getattr(cmap, f"_{dtype.__name__}_colors")
-    monkeypatch.setattr(colormap, '_zero_preserving_modulo_naive', None)
-    map2 = cmap.map(values)
-    npt.assert_array_equal(map1, map2)
->>>>>>> 7a8e9924
+    assert res2.dtype == dtype