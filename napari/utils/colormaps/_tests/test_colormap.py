--- conflicted
+++ resolved
@@ -135,18 +135,12 @@
 
 @pytest.fixture()
 def disable_jit(monkeypatch):
-<<<<<<< HEAD
     pytest.importorskip("numba")
 
     from napari.utils.colormaps import _colormap_numba
 
     with patch("numba.core.config.DISABLE_JIT", True):
         importlib.reload(_colormap_numba)
-=======
-    pytest.importorskip('numba')
-    with patch('numba.core.config.DISABLE_JIT', True):
-        importlib.reload(colormap)
->>>>>>> 1ee84b36
         yield
     importlib.reload(_colormap_numba)  # revert to original state
 
@@ -276,7 +270,6 @@
     assert cast.dtype == dtype
 
 
-<<<<<<< HEAD
 def test_zero_preserving_modulo_naive_vs_numba():
     pytest.importorskip("numba")
 
@@ -293,10 +286,6 @@
 
     from napari.utils.colormaps import _colormap_partseg
 
-=======
-def test_zero_preserving_modulo_naive():
-    pytest.importorskip('numba')
->>>>>>> 1ee84b36
     data = np.arange(1000, dtype=np.uint32)
     res1 = _colormap_numpy.zero_preserving_modulo_numpy(data, 49, np.uint8)
     res2 = _colormap_partseg.zero_preserving_modulo_partseg(data, 49, np.uint8)
