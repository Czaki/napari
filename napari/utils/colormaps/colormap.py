--- conflicted
+++ resolved
@@ -1,12 +1,8 @@
 import bisect
 import math
 from collections import defaultdict
-<<<<<<< HEAD
+from functools import cached_property
 from typing import DefaultDict, Dict, List, Optional, Tuple, cast
-=======
-from functools import cached_property
-from typing import Optional, cast
->>>>>>> cc7c049a
 
 import numpy as np
 
