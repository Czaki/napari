--- conflicted
+++ resolved
@@ -265,17 +265,11 @@
         int
             The selection converted.
         """
-<<<<<<< HEAD
         return int(
-            _cast_labels_to_minimum_dtype_auto(
+            _cast_labels_data_to_texture_dtype(
                 np.array([self.selection]).astype(dtype), self
             )[0]
         )
-=======
-        return _cast_labels_data_to_texture_dtype(
-            np.array([self.selection]).astype(dtype), self
-        )[0]
->>>>>>> ff7842dc
 
     def background_as_minimum_dtype(self, dtype: np.dtype) -> int:
         """Treat selection as given dtype and calculate its
@@ -292,17 +286,11 @@
         int
             The background converted.
         """
-<<<<<<< HEAD
         return int(
-            _cast_labels_to_minimum_dtype_auto(
+            _cast_labels_data_to_texture_dtype(
                 np.array([self.background_value]).astype(dtype), self
             )[0]
         )
-=======
-        return _cast_labels_data_to_texture_dtype(
-            np.array([self.background_value]).astype(dtype), self
-        )[0]
->>>>>>> ff7842dc
 
     def map(self, values, raw_colormap=False) -> np.ndarray:
         """Map values to colors.
