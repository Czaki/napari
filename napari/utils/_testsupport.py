import gc
import os
import sys
import warnings
from collections.abc import Iterable
from contextlib import suppress
from dataclasses import dataclass
from pathlib import Path
from typing import TYPE_CHECKING, Union
from unittest.mock import patch
from weakref import WeakSet

import pytest

if TYPE_CHECKING:
    from pytest import FixtureRequest  # noqa: PT013

    import napari

_SAVE_GRAPH_OPNAME = '--save-leaked-object-graph'


def _empty(*_, **__):
    """Empty function for mocking"""


def pytest_addoption(parser):
    parser.addoption(
        '--show-napari-viewer',
        action='store_true',
        default=False,
        help="don't show viewer during tests",
    )

    parser.addoption(
        _SAVE_GRAPH_OPNAME,
        action='store_true',
        default=False,
        help="Try to save a graph of leaked object's reference (need objgraph"
        'and graphviz installed',
    )


COUNTER = 0


def fail_obj_graph(Klass):
    """
    Fail is a given class _instances weakset is non empty and print the object graph.
    """

    try:
        import objgraph
    except ModuleNotFoundError:
        return

    if len(Klass._instances) != 0:
        global COUNTER
        COUNTER += 1
        import gc

        gc.collect()
        file_path = Path(
            f'{Klass.__name__}-leak-backref-graph-{COUNTER}.pdf'
        ).absolute()
        objgraph.show_backrefs(
            list(Klass._instances),
            max_depth=20,
            filename=str(file_path),
        )

        Klass._instances.clear()

        assert file_path.exists()

        # DO not remove len, this can break as C++ obj are gone, but python objects
        # still hang around and _repr_ would crash.
        pytest.fail(len(Klass._instances))


@pytest.fixture()
def napari_plugin_manager(monkeypatch):
    """A napari plugin manager that blocks discovery by default.

    Note you can still use `napari_plugin_manager.register()` to directly
    register a plugin module, class or dict for testing.

    Or, to re-enable global discovery, use:
    `napari_plugin_manager.discovery_blocker.stop()`
    """
    import napari
    import napari.plugins.io
    from napari.plugins._plugin_manager import NapariPluginManager

    pm = NapariPluginManager()

    # make it so that internal requests for the plugin_manager
    # get this test version for the duration of the test.
    monkeypatch.setattr(napari.plugins, 'plugin_manager', pm)
    monkeypatch.setattr(napari.plugins.io, 'plugin_manager', pm)
    with suppress(AttributeError):
        monkeypatch.setattr(napari._qt.qt_main_window, 'plugin_manager', pm)
    # prevent discovery of plugins in the environment
    # you can still use `pm.register` to explicitly register something.
    pm.discovery_blocker = patch.object(pm, 'discover')
    pm.discovery_blocker.start()
    pm._initialize()  # register our builtins
    yield pm
    pm.discovery_blocker.stop()


GCPASS = 0


@pytest.fixture(autouse=True)
def _clean_themes():
    from napari.utils import theme

    themes = set(theme.available_themes())
    yield
    for name in theme.available_themes():
        if name not in themes:
            del theme._themes[name]


@pytest.hookimpl(tryfirst=True, hookwrapper=True)
def pytest_runtest_makereport(item, call):
    # https://docs.pytest.org/en/latest/example/simple.html#making-test-result-information-available-in-fixtures
    # execute all other hooks to obtain the report object
    outcome = yield
    rep = outcome.get_result()

    # set a report attribute for each phase of a call, which can
    # be "setup", "call", "teardown"

    setattr(item, f'rep_{rep.when}', rep)


<<<<<<< HEAD
def _close_viewers(viewers: Iterable['napari.Viewer']):
    for viewer in viewers:
        viewer.close()
=======
@pytest.fixture()
def mock_app():
    """Mock clean 'test_app' `NapariApplication` instance.

    This fixture must be used whenever `napari._app_model.get_app()` is called to return
    a 'test_app' `NapariApplication` instead of the 'napari'
    `NapariApplication`. The `make_napari_viewer` fixture is already equipped with
    a `mock_app`.

    Note that `NapariApplication` registers app-model actions, providers and
    processors. If this is not desired, please create a clean
    `app_model.Application` in the test. It does not however, register Qt
    related actions or providers or register plugins.
    If these are required, the `make_napari_viewer` fixture can be used, which
    will run both these function and automatically clear the lru cache.
    Alternatively, you can specifically run `init_qactions()` or
    `_initialize_plugins` within the test, ensuring that you `cache_clear()`
    first.
    """
    from app_model import Application

    from napari._app_model._app import NapariApplication, _napari_names

    app = NapariApplication('test_app')
    app.injection_store.namespace = _napari_names
    with patch.object(NapariApplication, 'get_app', return_value=app):
        try:
            yield app
        finally:
            Application.destroy('test_app')
>>>>>>> 9fcf63e6


@pytest.fixture()
def make_napari_viewer(
    qtbot,
    request: 'FixtureRequest',
    mock_app,
    napari_plugin_manager,
    monkeypatch,
):
    """A pytest fixture function that creates a napari viewer for use in testing.

    This fixture will take care of creating a viewer and cleaning up at the end of the
    test. When using this function, it is **not** necessary to use a `qtbot` fixture,
    nor should you do any additional cleanup (such as using `qtbot.addWidget` or
    calling `viewer.close()`) at the end of the test. Duplicate cleanup may cause
    an error.

    To use this fixture as a function in your tests:

        def test_something_with_a_viewer(make_napari_viewer):
            # `make_napari_viewer` takes any keyword arguments that napari.Viewer() takes
            viewer = make_napari_viewer()

    It accepts all the same arguments as `napari.Viewer`, notably `show`
    which should be set to `True` for tests that require the `Viewer` to be visible
    (e.g., tests that check aspects of the Qt window or layer rendering).
    It also accepts the following test-related parameters:

    ViewerClass : Type[napari.Viewer], optional
        Override the viewer class being used.  By default, will
        use napari.viewer.Viewer
    strict_qt : bool or str, optional
        If True, a check will be performed after test cleanup to make sure that
        no top level widgets were created and *not* cleaned up during the
        test.  If the string "raise" is provided, an AssertionError will be
        raised.  Otherwise a warning is emitted.
        By default, this is False unless the test is being performed within
        the napari package.
        This can be made globally true by setting the 'NAPARI_STRICT_QT'
        environment variable.
    block_plugin_discovery : bool, optional
        Block discovery of non-builtin plugins.  Note: plugins can still be
        manually registered by using the 'napari_plugin_manager' fixture and
        the `napari_plugin_manager.register()` method. By default, True.

    Examples
    --------
    >>> def test_adding_shapes(make_napari_viewer):
    ...     viewer = make_napari_viewer()
    ...     viewer.add_shapes()
    ...     assert len(viewer.layers) == 1

    >>> def test_something_with_plugins(make_napari_viewer):
    ...     viewer = make_napari_viewer(block_plugin_discovery=False)

    >>> def test_something_with_strict_qt_tests(make_napari_viewer):
    ...     viewer = make_napari_viewer(strict_qt=True)
    """
    from qtpy.QtCore import QEvent
    from qtpy.QtWidgets import QApplication, QWidget

    from napari import Viewer
    from napari._qt._qapp_model.qactions import init_qactions
    from napari._qt.qt_viewer import QtViewer
    from napari.plugins import _initialize_plugins
    from napari.settings import get_settings

    global GCPASS
    GCPASS += 1

    if GCPASS % 50 == 0:
        gc.collect()
    else:
        gc.collect(1)

    _do_not_inline_below = len(QtViewer._instances)
    # # do not inline to avoid pytest trying to compute repr of expression.
    # # it fails if C++ object gone but not Python object.
    if request.config.getoption(_SAVE_GRAPH_OPNAME):
        fail_obj_graph(QtViewer)
    QtViewer._instances.clear()
    assert _do_not_inline_below == 0, (
        'Some instance of QtViewer is not properly cleaned in one of previous test. For easier debug one may '
        f'use {_SAVE_GRAPH_OPNAME} flag for pytest to get graph of leaked objects. If you use qtbot (from pytest-qt)'
        ' to clean Qt objects after test you may need to switch to manual clean using '
        '`deleteLater()` and `qtbot.wait(50)` later.'
    )

    settings = get_settings()
    settings.reset()

    _initialize_plugins.cache_clear()
    init_qactions.cache_clear()

    viewers: WeakSet[Viewer] = WeakSet()

    # may be overridden by using the parameter `strict_qt`
    strict_: Union[str, bool] = False

    initial = QApplication.topLevelWidgets()
    prior_exception = getattr(sys, 'last_value', None)
    is_internal_test = request.module.__name__.startswith('napari.')

    # disable throttling cursor event in tests
    monkeypatch.setattr(
        'napari._qt.qt_main_window._QtMainWindow._throttle_cursor_to_status_connection',
        _empty,
    )

    if 'enable_console' not in request.keywords:

        def _dummy_widget(*_):
            w = QWidget()
            w._update_theme = _empty
            return w

        monkeypatch.setattr(
            'napari._qt.qt_viewer.QtViewer._get_console', _dummy_widget
        )

    def actual_factory(
        *model_args,
        ViewerClass=Viewer,
        strict_qt=None,
        block_plugin_discovery=True,
        **model_kwargs,
    ):
        if strict_qt is None:
            strict_qt = is_internal_test or os.getenv('NAPARI_STRICT_QT')
        nonlocal strict_
        strict_ = strict_qt

        if not block_plugin_discovery:
            napari_plugin_manager.discovery_blocker.stop()

        should_show = request.config.getoption('--show-napari-viewer')
        model_kwargs['show'] = model_kwargs.pop('show', should_show)
        viewer = ViewerClass(*model_args, **model_kwargs)
        if hasattr(viewer.window, '_qt_window'):
            viewer.window._qt_window._save_current_window_settings = _empty
        viewers.add(viewer)

        return viewer

    yield actual_factory

    # Some tests might have the viewer closed, so this call will not be able
    # to access the window.
    with suppress(AttributeError):
        get_settings().reset()

    # close viewers, but don't saving window settings while closing

    QApplication.processEvents()
    _close_viewers(viewers)

    viewers.clear()
    QApplication.processEvents()
    QApplication.sendPostedEvents(None, QEvent.Type.DeferredDelete)

    if GCPASS % 50 == 0 or len(QtViewer._instances):
        gc.collect()
    else:
        gc.collect(1)

    if request.config.getoption(_SAVE_GRAPH_OPNAME):
        fail_obj_graph(QtViewer)

    if request.node.rep_call.failed:
        # IF test failed do not check for leaks
        QtViewer._instances.clear()

    _do_not_inline_below = len(QtViewer._instances)

    QtViewer._instances.clear()  # clear to prevent fail of next test

    # do not inline to avoid pytest trying to compute repr of expression.
    # it fails if C++ object gone but not Python object.
    assert (
        _do_not_inline_below == 0
    ), f'{request.config.getoption(_SAVE_GRAPH_OPNAME)}, {_SAVE_GRAPH_OPNAME}'

    # only check for leaked widgets if an exception was raised during the test,
    # and "strict" mode was used.
    if strict_ and getattr(sys, 'last_value', None) is prior_exception:
        QApplication.processEvents()
        gc.collect()
        leak = set(QApplication.topLevelWidgets()).difference(initial)
        # still not sure how to clean up some of the remaining vispy
        # vispy.app.backends._qt.CanvasBackendDesktop widgets...
        if any(n.__class__.__name__ != 'CanvasBackendDesktop' for n in leak):
            # just a warning... but this can be converted to test errors
            # in pytest with `-W error`
            msg = f"""The following Widgets leaked!: {leak}.

            Note: If other tests are failing it is likely that widgets will leak
            as they will be (indirectly) attached to the tracebacks of previous failures.
            Please only consider this an error if all other tests are passing.
            """
            # Explanation notes on the above: While we are indeed looking at the
            # difference in sets of widgets between before and after, new object can
            # still not be garbage collected because of it.
            # in particular with VisPyCanvas, it looks like if a traceback keeps
            # contains the type, then instances are still attached to the type.
            # I'm not too sure why this is the case though.
            if strict_ == 'raise':
                raise AssertionError(msg)
            else:
                warnings.warn(msg)


@pytest.fixture()
def make_napari_viewer_proxy(make_napari_viewer, monkeypatch):
    """Fixture that returns a function for creating a napari viewer wrapped in proxy.
    Use in the same way like `make_napari_viewer` fixture.

    Parameters
    ----------
    make_napari_viewer : fixture
        The make_napari_viewer fixture.

    Returns
    -------
    function
        A function that creates a napari viewer.
    """
    from napari.utils._proxies import PublicOnlyProxy

    proxies = []

    def actual_factory(*model_args, ensure_main_thread=True, **model_kwargs):
        monkeypatch.setenv(
            'NAPARI_ENSURE_PLUGIN_MAIN_THREAD', str(ensure_main_thread)
        )
        viewer = make_napari_viewer(*model_args, **model_kwargs)
        proxies.append(PublicOnlyProxy(viewer))
        return proxies[-1]

    proxies.clear()

    return actual_factory


@pytest.fixture()
def MouseEvent():
    """Create a subclass for simulating vispy mouse events.

    Returns
    -------
    Event : Type
        A new dataclass named Event that can be used to create an
        object with fields "type" and "is_dragging".
    """

    @dataclass
    class Event:
        type: str
        position: tuple[float]
        is_dragging: bool = False
        dims_displayed: tuple[int] = (0, 1)
        dims_point: list[float] = None
        view_direction: list[int] = None
        pos: list[int] = (0, 0)
        button: int = None
        handled: bool = False

    return Event<|MERGE_RESOLUTION|>--- conflicted
+++ resolved
@@ -136,11 +136,11 @@
     setattr(item, f'rep_{rep.when}', rep)
 
 
-<<<<<<< HEAD
 def _close_viewers(viewers: Iterable['napari.Viewer']):
     for viewer in viewers:
         viewer.close()
-=======
+
+
 @pytest.fixture()
 def mock_app():
     """Mock clean 'test_app' `NapariApplication` instance.
@@ -171,7 +171,6 @@
             yield app
         finally:
             Application.destroy('test_app')
->>>>>>> 9fcf63e6
 
 
 @pytest.fixture()
