# This file was autogenerated by uv via the following command:
#    uv pip compile --extra=optional --extra=pyqt5 --extra=pyqt6_experimental --extra=pyside2 --extra=pyside6_experimental --extra=testing --extra=testing_extra --output-file=resources/constraints/constraints_py3.11.txt resources/constraints/version_denylist.txt pyproject.toml
alabaster==0.7.16
    # via sphinx
annotated-types==0.6.0
    # via pydantic
app-model==0.2.6
    # via napari (napari_repo/pyproject.toml)
appdirs==1.4.4
    # via npe2
asciitree==0.3.3
    # via zarr
asttokens==2.4.1
    # via stack-data
attrs==23.2.0
    # via
    #   hypothesis
    #   jsonschema
    #   referencing
babel==2.14.0
    # via
    #   napari (napari_repo/pyproject.toml)
    #   sphinx
build==1.2.1
    # via npe2
cachey==0.2.1
certifi==2024.2.2
    # via requests
charset-normalizer==3.3.2
    # via requests
click==8.1.7
    # via
    #   dask
    #   typer
cloudpickle==3.0.0
    # via dask
comm==0.2.2
    # via ipykernel
contourpy==1.2.1
    # via matplotlib
coverage==7.4.1
    # via pytest-cov
cycler==0.12.1
    # via matplotlib
dask==2024.4.2
    # via napari (napari_repo/pyproject.toml)
debugpy==1.8.1
    # via ipykernel
decorator==5.1.1
    # via ipython
distlib==0.3.8
    # via virtualenv
docstring-parser==0.16
    # via
    #   magicgui
    #   napari (napari_repo/pyproject.toml)
docutils==0.21.1
    # via sphinx
executing==2.0.1
    # via stack-data
fasteners==0.19
    # via zarr
filelock==3.13.4
    # via
    #   torch
    #   triton
    #   virtualenv
fonttools==4.51.0
    # via matplotlib
freetype-py==2.4.0
    # via vispy
fsspec==2024.3.1
    # via
    #   dask
    #   torch
heapdict==1.0.1
    # via cachey
hsluv==5.0.4
    # via vispy
hypothesis==6.100.1
    # via napari (napari_repo/pyproject.toml)
idna==3.7
    # via requests
imageio==2.34.1
    # via
    #   napari-svg
    #   scikit-image
imagesize==1.4.1
    # via sphinx
importlib-metadata==7.1.0
    # via dask
in-n-out==0.2.0
    # via app-model
iniconfig==2.0.0
    # via pytest
ipykernel==6.29.4
    # via
    #   napari-console
    #   qtconsole
ipython==8.23.0
    # via
    #   ipykernel
    #   napari-console
jedi==0.19.1
    # via ipython
jinja2==3.1.3
    # via
    #   sphinx
    #   torch
jsonschema==4.21.1
jsonschema-specifications==2023.12.1
    # via jsonschema
jupyter-client==8.6.1
    # via
    #   ipykernel
    #   qtconsole
jupyter-core==5.7.2
    # via
    #   ipykernel
    #   jupyter-client
    #   qtconsole
kiwisolver==1.4.5
    # via
    #   matplotlib
    #   vispy
lazy-loader==0.4
    # via
    #   napari (napari_repo/pyproject.toml)
    #   scikit-image
llvmlite==0.42.0
    # via numba
locket==1.0.0
    # via partd
lxml==5.2.1
    # via
    #   lxml-html-clean
    #   napari (napari_repo/pyproject.toml)
lxml-html-clean==0.1.1
    # via lxml
magicgui==0.8.2
    # via napari (napari_repo/pyproject.toml)
markdown-it-py==3.0.0
    # via rich
markupsafe==2.1.5
    # via jinja2
matplotlib==3.8.4
    # via napari (napari_repo/pyproject.toml)
matplotlib-inline==0.1.7
    # via
    #   ipykernel
    #   ipython
mdurl==0.1.2
    # via markdown-it-py
ml-dtypes==0.4.0
    # via tensorstore
mouseinfo==0.1.3
    # via pyautogui
mpmath==1.3.0
    # via sympy
napari-console==0.0.9
napari-plugin-engine==0.2.0
    # via napari-svg
napari-plugin-manager==0.1.0a2
napari-svg==0.1.10
nest-asyncio==1.6.0
    # via ipykernel
networkx==3.3
    # via
    #   scikit-image
    #   torch
npe2==0.7.5
    # via
    #   napari (napari_repo/pyproject.toml)
    #   napari-plugin-manager
numba==0.59.1
    # via napari (napari_repo/pyproject.toml)
numcodecs==0.12.1
    # via zarr
numpy==1.26.4
    # via
    #   contourpy
    #   dask
    #   imageio
    #   matplotlib
    #   ml-dtypes
    #   napari-svg
    #   numba
    #   numcodecs
    #   pandas
    #   scikit-image
    #   scipy
    #   tensorstore
    #   tifffile
    #   triangle
    #   vispy
    #   xarray
    #   zarr
numpydoc==1.7.0
    # via napari (napari_repo/pyproject.toml)
nvidia-cublas-cu12==12.1.3.1
    # via
    #   nvidia-cudnn-cu12
    #   nvidia-cusolver-cu12
    #   torch
nvidia-cuda-cupti-cu12==12.1.105
    # via torch
nvidia-cuda-nvrtc-cu12==12.1.105
    # via torch
nvidia-cuda-runtime-cu12==12.1.105
    # via torch
nvidia-cudnn-cu12==8.9.2.26
    # via torch
nvidia-cufft-cu12==11.0.2.54
    # via torch
nvidia-curand-cu12==10.3.2.106
    # via torch
nvidia-cusolver-cu12==11.4.5.107
    # via torch
nvidia-cusparse-cu12==12.1.0.106
    # via
    #   nvidia-cusolver-cu12
    #   torch
nvidia-nccl-cu12==2.19.3
    # via torch
nvidia-nvjitlink-cu12==12.4.127
    # via
    #   nvidia-cusolver-cu12
    #   nvidia-cusparse-cu12
nvidia-nvtx-cu12==12.1.105
    # via torch
packaging==24.0
    # via
    #   build
    #   dask
    #   ipykernel
    #   lazy-loader
    #   matplotlib
    #   pooch
    #   pytest
    #   qtconsole
    #   qtpy
    #   scikit-image
    #   sphinx
    #   vispy
    #   xarray
pandas==2.2.2
    # via
    #   napari (napari_repo/pyproject.toml)
    #   xarray
parso==0.8.4
    # via jedi
partd==1.4.1
    # via dask
pexpect==4.9.0
    # via ipython
pillow==10.3.0
    # via
    #   imageio
    #   matplotlib
    #   pyscreeze
    #   scikit-image
pint==0.23
pip==24.0
    # via napari-plugin-manager
platformdirs==4.2.0
    # via
    #   jupyter-core
    #   pooch
    #   virtualenv
<<<<<<< HEAD
pluggy==1.4.0
    # via pytest
pooch==1.8.0
    # via scikit-image
=======
pluggy==1.5.0
    # via
    #   pytest
    #   pytest-qt
pooch==1.8.1
    # via
    #   napari (napari_repo/pyproject.toml)
    #   scikit-image
>>>>>>> acbe0c88
pretend==1.0.9
prompt-toolkit==3.0.43
    # via ipython
psutil==5.9.8
    # via ipykernel
psygnal==0.9.5
    # via
    #   ipykernel
    #   napari (napari_repo/pyproject.toml)
psygnal==0.11.0
    # via
    #   app-model
    #   magicgui
    #   npe2
ptyprocess==0.7.0
    # via pexpect
pure-eval==0.2.2
    # via stack-data
pyautogui==0.9.54
pyconify==0.1.6
    # via superqt
pydantic==2.7.0
    # via
    #   app-model
    #   npe2
    #   pydantic-compat
pydantic-compat==0.1.2
    # via app-model
pydantic-core==2.18.1
    # via pydantic
pygetwindow==0.0.9
    # via pyautogui
pygments==2.17.2
    # via
    #   ipython
    #   qtconsole
    #   rich
    #   sphinx
    #   superqt
pymsgbox==1.0.9
    # via pyautogui
pyopengl==3.1.6
pyparsing==3.1.1
    # via matplotlib
pyperclip==1.8.2
    # via mouseinfo
pyproject-hooks==1.0.0
    # via build
pyqt5==5.15.10
pyqt5-qt5==5.15.2
    # via pyqt5
pyqt5-sip==12.13.0
    # via pyqt5
pyqt6==6.6.1
    # via napari (napari_repo/pyproject.toml)
pyqt6-qt6==6.6.3
    # via pyqt6
pyqt6-sip==13.6.0
    # via pyqt6
pyrect==0.2.0
    # via pygetwindow
pyscreeze==0.1.30
    # via pyautogui
pyside2==5.13.2 ; python_version < "3.12"
    # via napari (napari_repo/pyproject.toml)
pyside6==6.4.2 ; python_version >= "3.10" and python_version < "3.12"
    # via
    #   -r napari_repo/resources/constraints/version_denylist.txt
    #   napari (napari_repo/pyproject.toml)
pyside6-addons==6.4.2
    # via pyside6
pyside6-essentials==6.4.3
    # via
    #   pyside6
    #   pyside6-addons
pytest==8.1.1
    # via
    #   pytest-cov
    #   pytest-json-report
    #   pytest-metadata
    #   pytest-pretty
    #   pytest-qt
pytest-cov==5.0.0
    # via -r napari_repo/resources/constraints/version_denylist.txt
pytest-json-report==1.5.0
pytest-metadata==3.1.0
    # via pytest-json-report
pytest-pretty==1.2.0
pytest-qt==4.3.1
python-dateutil==2.8.2
    # via
    #   jupyter-client
    #   matplotlib
    #   pandas
python3-xlib==0.15
    # via
    #   mouseinfo
    #   pyautogui
pytweening==1.2.0
    # via pyautogui
pytz==2024.1
    # via pandas
pyyaml==6.0.1
    # via
    #   dask
    #   npe2
pyzmq==26.0.2
    # via
    #   ipykernel
    #   jupyter-client
    #   qtconsole
qtconsole==5.5.1
    # via napari-console
qtpy==2.4.1
    # via
    #   magicgui
    #   napari-console
    #   napari-plugin-manager
    #   qtconsole
    #   superqt
referencing==0.34.0
    # via
    #   jsonschema
    #   jsonschema-specifications
requests==2.31.0
    # via
    #   pooch
    #   pyconify
    #   sphinx
rich==13.7.1
    # via
    #   npe2
    #   pytest-pretty
    #   typer
rpds-py==0.18.0
    # via
    #   jsonschema
    #   referencing
scikit-image==0.23.2
    # via napari (napari_repo/pyproject.toml)
scipy==1.13.0
    # via
    #   napari (napari_repo/pyproject.toml)
    #   scikit-image
shellingham==1.5.4
    # via typer
shiboken2==5.13.2
    # via pyside2
shiboken6==6.4.3
    # via
    #   pyside6
    #   pyside6-addons
    #   pyside6-essentials
six==1.16.0
    # via
    #   asttokens
    #   python-dateutil
snowballstemmer==2.2.0
    # via sphinx
sortedcontainers==2.4.0
    # via hypothesis
sphinx==7.3.7
    # via numpydoc
sphinxcontrib-applehelp==1.0.8
    # via sphinx
sphinxcontrib-devhelp==1.0.6
    # via sphinx
sphinxcontrib-htmlhelp==2.0.5
    # via sphinx
sphinxcontrib-jsmath==1.0.1
    # via sphinx
sphinxcontrib-qthelp==1.0.7
    # via sphinx
sphinxcontrib-serializinghtml==1.1.10
    # via sphinx
stack-data==0.6.3
    # via ipython
superqt==0.6.3
    # via
    #   magicgui
    #   napari-plugin-manager
sympy==1.12
    # via torch
tabulate==0.9.0
    # via numpydoc
<<<<<<< HEAD
tensorstore==0.1.53
tifffile==2024.1.30
    # via scikit-image
=======
tensorstore==0.1.56
    # via
    #   -r napari_repo/resources/constraints/version_denylist.txt
    #   napari (napari_repo/pyproject.toml)
tifffile==2024.4.18
    # via
    #   napari (napari_repo/pyproject.toml)
    #   scikit-image
>>>>>>> acbe0c88
tomli-w==1.0.0
    # via npe2
toolz==0.12.1
    # via
    #   dask
    #   partd
torch==2.2.2
    # via napari (napari_repo/pyproject.toml)
tornado==6.4
    # via
    #   ipykernel
    #   jupyter-client
<<<<<<< HEAD
tqdm==4.66.1
traitlets==5.14.1
=======
tqdm==4.66.2
    # via napari (napari_repo/pyproject.toml)
traitlets==5.14.3
>>>>>>> acbe0c88
    # via
    #   comm
    #   ipykernel
    #   ipython
    #   jupyter-client
    #   jupyter-core
    #   matplotlib-inline
    #   qtconsole
triangle==20230923
triton==2.2.0
    # via torch
typer==0.12.3
    # via npe2
typing-extensions==4.11.0
    # via
    #   app-model
    #   ipython
    #   magicgui
    #   pint
    #   pydantic
    #   pydantic-core
    #   superqt
    #   torch
    #   typer
tzdata==2024.1
    # via pandas
urllib3==2.2.1
    # via requests
<<<<<<< HEAD
virtualenv==20.25.0
vispy==0.14.1
    # via napari-svg
=======
virtualenv==20.25.3
    # via napari (napari_repo/pyproject.toml)
vispy==0.14.2
    # via
    #   napari (napari_repo/pyproject.toml)
    #   napari-svg
>>>>>>> acbe0c88
wcwidth==0.2.13
    # via prompt-toolkit
wrapt==1.16.0
    # via napari (napari_repo/pyproject.toml)
xarray==2024.3.0
    # via napari (napari_repo/pyproject.toml)
zarr==2.17.2
    # via napari (napari_repo/pyproject.toml)
zipp==3.18.1
    # via importlib-metadata<|MERGE_RESOLUTION|>--- conflicted
+++ resolved
@@ -267,12 +267,6 @@
     #   jupyter-core
     #   pooch
     #   virtualenv
-<<<<<<< HEAD
-pluggy==1.4.0
-    # via pytest
-pooch==1.8.0
-    # via scikit-image
-=======
 pluggy==1.5.0
     # via
     #   pytest
@@ -281,7 +275,6 @@
     # via
     #   napari (napari_repo/pyproject.toml)
     #   scikit-image
->>>>>>> acbe0c88
 pretend==1.0.9
 prompt-toolkit==3.0.43
     # via ipython
@@ -467,11 +460,6 @@
     # via torch
 tabulate==0.9.0
     # via numpydoc
-<<<<<<< HEAD
-tensorstore==0.1.53
-tifffile==2024.1.30
-    # via scikit-image
-=======
 tensorstore==0.1.56
     # via
     #   -r napari_repo/resources/constraints/version_denylist.txt
@@ -480,7 +468,6 @@
     # via
     #   napari (napari_repo/pyproject.toml)
     #   scikit-image
->>>>>>> acbe0c88
 tomli-w==1.0.0
     # via npe2
 toolz==0.12.1
@@ -493,14 +480,9 @@
     # via
     #   ipykernel
     #   jupyter-client
-<<<<<<< HEAD
-tqdm==4.66.1
-traitlets==5.14.1
-=======
 tqdm==4.66.2
     # via napari (napari_repo/pyproject.toml)
 traitlets==5.14.3
->>>>>>> acbe0c88
     # via
     #   comm
     #   ipykernel
@@ -529,18 +511,12 @@
     # via pandas
 urllib3==2.2.1
     # via requests
-<<<<<<< HEAD
-virtualenv==20.25.0
-vispy==0.14.1
-    # via napari-svg
-=======
 virtualenv==20.25.3
     # via napari (napari_repo/pyproject.toml)
 vispy==0.14.2
     # via
     #   napari (napari_repo/pyproject.toml)
     #   napari-svg
->>>>>>> acbe0c88
 wcwidth==0.2.13
     # via prompt-toolkit
 wrapt==1.16.0
